from result_json import TestResult
from dab_tester import to_test_id
import config
import json
import time
import sys
from readchar import readchar
from util.enforcement_manager import EnforcementManager
from util.config_loader import ensure_app_available 
from paho.mqtt.properties import Properties
from paho.mqtt.packettypes import PacketTypes

# --- Sleep Time Constants ---
APP_LAUNCH_WAIT = 5
APP_UNINSTALL_WAIT = 5
APP_CLEAR_DATA_WAIT = 5
APP_EXIT_WAIT = 3
APP_STATE_CHECK_WAIT = 2
APP_RELAUNCH_WAIT = 4
CONTENT_LOAD_WAIT = 20
DEVICE_REBOOT_WAIT = 180  # Max wait for device reboot
TELEMETRY_DURATION_MS = 5000
TELEMETRY_METRICS_WAIT = 30  # Max wait for telemetry metrics (seconds)
HEALTH_CHECK_INTERVAL = 5    # Seconds between health check polls
<<<<<<< HEAD
LOGS_COLLECTION_WAIT = 30  # Seconds for logs collection wait
SCREENSAVER_TIMEOUT_WAIT = 30  # Screensaver timeout for idle wait

=======
ASSISITANT_WAIT = 5
>>>>>>> f583cc12
# === Reusable Helper ===

class UnsupportedOperationError(Exception):
    def __init__(self, topic):
        self.topic = topic
        super().__init__(f"DAB operation '{topic}' is not supported by the device.")

SUPPORTED_OPERATIONS = []

def fetch_supported_operations(tester, device_id):
    """
    Fill SUPPORTED_OPERATIONS via 'operations/list' and return it.
    Accepts list[str] or list[{"operation": str}] shapes.
    """
    global SUPPORTED_OPERATIONS

    if SUPPORTED_OPERATIONS:
        LOGGER.info(f"Using cached operations ({len(SUPPORTED_OPERATIONS)})")
        return SUPPORTED_OPERATIONS

    LOGGER.info("Fetching supported DAB operations via 'operations/list'")
    result_code = tester.execute_cmd(device_id, "operations/list", "{}")
    response = tester.dab_client.response()

    if result_code != 0:
        code = tester.dab_client.last_error_code()
        LOGGER.warn(f"'operations/list' failed (code {code}); "
                    "continuing without cache")
        tester.dab_client.last_error_msg()
        return SUPPORTED_OPERATIONS

    try:
        data = json.loads(response) if response else {}
        ops = None

        if isinstance(data, dict) and "operations" in data:
            raw_ops = data["operations"]
            if isinstance(raw_ops, list):
                if raw_ops and isinstance(raw_ops[0], dict):
                    ops = [d.get("operation")
                           for d in raw_ops
                           if isinstance(d, dict) and d.get("operation")]
                else:
                    ops = [x for x in raw_ops if isinstance(x, str)]

        if not ops:
            LOGGER.warn("'operations' list missing or invalid in response")
            return SUPPORTED_OPERATIONS

        SUPPORTED_OPERATIONS = ops
        LOGGER.ok(f"Cached {len(SUPPORTED_OPERATIONS)} operations")
        return SUPPORTED_OPERATIONS

    except Exception as e:
        LOGGER.error(f"Failed to parse 'operations/list' response: {e}")
        return SUPPORTED_OPERATIONS


# === Capability-gate helpers (non-breaking additions) =========================
from logger import LOGGER

SUPPORTED_SETTINGS_IDS = None   # cached by _fetch_supported_settings_ids
SUPPORTED_KEY_CODES    = None   # cached by _fetch_supported_key_codes

def _split_items(s: str):
    return [x.strip() for x in s.split(",") if x and x.strip()]

def _parse_need_spec(spec: str):
    """
    Parse a spec like:
      'ops: a,b | settings: x,y | keys: K_HOME,K_BACK'
    Default segment = ops (if no prefix is given).
    """
    ops_req, set_req, key_req = set(), set(), set()
    for seg in (p.strip() for p in spec.split("|")):
        if not seg:
            continue
        low = seg.lower()
        if low.startswith(("ops:", "op:", "operations:")):
            ops_req.update(_split_items(seg.split(":", 1)[1]))
        elif low.startswith(("settings:", "setting:", "set:")):
            set_req.update(_split_items(seg.split(":", 1)[1]))
        elif low.startswith(("keys:", "key:")):
            key_req.update(_split_items(seg.split(":", 1)[1]))
        else:
            ops_req.update(_split_items(seg))  # default to ops
    LOGGER.info(
        f"Parsed need spec → ops={sorted(ops_req)}, "
        f"settings={sorted(set_req)}, keys={sorted(key_req)}"
    )
    return ops_req, set_req, key_req

def _fetch_supported_settings_ids(tester, device_id, logs=None, result=None):
    """
    Returns a set of supported setting IDs using 'system/settings/list'.
    Falls back gracefully if list is unsupported or unparseable.
    """
    global SUPPORTED_SETTINGS_IDS
    if SUPPORTED_SETTINGS_IDS is not None:
        LOGGER.info(f"Using cached settings IDs ({len(SUPPORTED_SETTINGS_IDS)})")
        if logs is not None:
            logs.append(LOGGER.stamp(f"Using cached settings IDs ({len(SUPPORTED_SETTINGS_IDS)})"))
        return SUPPORTED_SETTINGS_IDS
    try:
        _, resp = execute_cmd_and_log(
            tester, device_id, "system/settings/list", "{}", logs, result
        )
        data = json.loads(resp) if resp else {}
        if isinstance(data, dict) and isinstance(data.get("settings"), list):
            SUPPORTED_SETTINGS_IDS = {
                s.get("settingId")
                for s in data["settings"]
                if isinstance(s, dict) and s.get("settingId")
            }
        elif isinstance(data, dict):
            SUPPORTED_SETTINGS_IDS = set(data.keys())
        else:
            SUPPORTED_SETTINGS_IDS = set()
        LOGGER.info(f"Fetched {len(SUPPORTED_SETTINGS_IDS)} setting IDs")
        if logs is not None:
            logs.append(LOGGER.stamp(f"Fetched {len(SUPPORTED_SETTINGS_IDS)} setting IDs"))
    except UnsupportedOperationError:
        SUPPORTED_SETTINGS_IDS = set()
        LOGGER.info("system/settings/list not supported; skipping settings gate.")
        if logs is not None:
            logs.append(LOGGER.stamp("system/settings/list not supported; skipping settings gate."))
    except Exception as e:
        SUPPORTED_SETTINGS_IDS = set()
        LOGGER.warn(f"settings/list parse failed: {e}")
        if logs is not None:
            logs.append(LOGGER.stamp(f"settings/list parse failed: {e}"))
    return SUPPORTED_SETTINGS_IDS

def _fetch_supported_key_codes(tester, device_id, logs=None, result=None):
    """
    Returns a set of supported key codes using 'input/key/list'.
    """
    global SUPPORTED_KEY_CODES
    if SUPPORTED_KEY_CODES is not None:
        LOGGER.info(f"Using cached key codes ({len(SUPPORTED_KEY_CODES)})")
        if logs is not None:
            logs.append(LOGGER.stamp(f"Using cached key codes ({len(SUPPORTED_KEY_CODES)})"))
        return SUPPORTED_KEY_CODES
    try:
        _, resp = execute_cmd_and_log(
            tester, device_id, "input/key/list", "{}", logs, result
        )
        data = json.loads(resp) if resp else {}
        if isinstance(data, dict):
            for k in ("keys", "supportedKeys", "keyCodes"):
                if isinstance(data.get(k), list):
                    SUPPORTED_KEY_CODES = set(data[k])
                    break
            else:
                SUPPORTED_KEY_CODES = set()
        elif isinstance(data, list):
            SUPPORTED_KEY_CODES = set(data)
        else:
            SUPPORTED_KEY_CODES = set()
        LOGGER.info(f"Fetched {len(SUPPORTED_KEY_CODES)} key codes")
        if logs is not None:
            logs.append(LOGGER.stamp(f"Fetched {len(SUPPORTED_KEY_CODES)} key codes"))
    except UnsupportedOperationError:
        SUPPORTED_KEY_CODES = set()
        LOGGER.info("input/key/list not supported; skipping key gate.")
        if logs is not None:
            logs.append(LOGGER.stamp("input/key/list not supported; skipping key gate."))
    except Exception as e:
        SUPPORTED_KEY_CODES = set()
        LOGGER.warn(f"key/list parse failed: {e}")
        if logs is not None:
            logs.append(LOGGER.stamp(f"key/list parse failed: {e}"))
    return SUPPORTED_KEY_CODES

def need(tester, device_id, spec, result=None, logs=None):
    """
    One-line capability check. Example:
        need(tester, device_id,
             "ops: applications/launch, applications/get-state | "
             "settings: screenSaver | keys: KEY_HOME",
             result, logs)
    If any required item is missing, marks OPTIONAL_FAILED and returns False.
    """
    ops_req, set_req, key_req = _parse_need_spec(spec)

    try:
        # Ensure ops cache is filled
        if not SUPPORTED_OPERATIONS:
            LOGGER.info("Fetching supported operations…")
            fetch_supported_operations(tester, device_id)
        have_ops = set(SUPPORTED_OPERATIONS or [])
        miss_ops = ops_req - have_ops
        if miss_ops:
            LOGGER.warn("[OPTIONAL_FAILED] Required ops not supported: " +
                        ", ".join(sorted(miss_ops)))
            if logs is not None:
                logs.append(LOGGER.stamp("[OPTIONAL_FAILED] Required ops not supported: " +
                                         ", ".join(sorted(miss_ops))))
            if result is not None:
                result.test_result = "OPTIONAL_FAILED"
            return False

        # Settings (best-effort; if list unsupported, we skip)
        if set_req:
            have_settings = _fetch_supported_settings_ids(
                tester, device_id, logs, result
            )
            if have_settings:
                miss_set = set_req - have_settings
                if miss_set:
                    LOGGER.warn("[OPTIONAL_FAILED] Required settings not supported: " +
                                ", ".join(sorted(miss_set)))
                    if logs is not None:
                        logs.append(LOGGER.stamp("[OPTIONAL_FAILED] Required settings not supported: " +
                                                 ", ".join(sorted(miss_set))))
                    if result is not None:
                        result.test_result = "OPTIONAL_FAILED"
                    return False
            else:
                LOGGER.info("Settings list unavailable; skipping settings gate.")
                if logs is not None:
                    logs.append(LOGGER.stamp("Settings list unavailable; skipping settings gate."))

        # Keys (best-effort; if key/list unsupported, we skip)
        if key_req:
            have_keys = _fetch_supported_key_codes(
                tester, device_id, logs, result
            )
            if have_keys:
                miss_keys = key_req - have_keys
                if miss_keys:
                    LOGGER.warn("[OPTIONAL_FAILED] Required keys not supported: " +
                                ", ".join(sorted(miss_keys)))
                    if logs is not None:
                        logs.append(LOGGER.stamp("[OPTIONAL_FAILED] Required keys not supported: " +
                                                 ", ".join(sorted(miss_keys))))
                    if result is not None:
                        result.test_result = "OPTIONAL_FAILED"
                    return False
            else:
                LOGGER.info("Key list unavailable; skipping key gate.")
                if logs is not None:
                    logs.append(LOGGER.stamp("Key list unavailable; skipping key gate."))

        LOGGER.ok("Capability gate passed.")
        if logs is not None:
            logs.append(LOGGER.stamp("Capability gate passed."))
        return True

    except Exception as e:
        # Any unexpected failure in gating is a non-enforceable optional fail
        LOGGER.warn(f"[OPTIONAL_FAILED] Capability check failed: {e}")
        if logs is not None:
            logs.append(LOGGER.stamp(f"[OPTIONAL_FAILED] Capability check failed: {e}"))
        if result is not None:
            result.test_result = "OPTIONAL_FAILED"
        return False

def ensure_supported(tester, device_id, result, logs, ops=None, settings=None, keys=None):
    """
    Convenience wrapper to avoid building the spec string by hand.
    """
    parts = []
    if ops:      parts.append("ops: "      + ", ".join(sorted(ops)))
    if settings: parts.append("settings: " + ", ".join(sorted(settings)))
    if keys:     parts.append("keys: "     + ", ".join(sorted(keys)))
    spec = " | ".join(parts) or ""
    LOGGER.info(f"Ensuring support for: {spec or '(none)'}")
    if logs is not None:
        logs.append(LOGGER.stamp(f"Ensuring support for: {spec or '(none)'}"))
    return need(tester, device_id, spec, result, logs)

def execute_cmd_and_log(tester, device_id, topic, payload, logs=None, result=None):
    global SUPPORTED_OPERATIONS

    if not SUPPORTED_OPERATIONS:
        fetch_supported_operations(tester, device_id)

    if topic not in SUPPORTED_OPERATIONS:
        line = f"[OPTIONAL_FAILED] Operation '{topic}' is not supported by the device."
        LOGGER.warn(line)
        if logs is not None:
            logs.append(line)
        raise UnsupportedOperationError(topic)

    LOGGER.info(f"Executing {topic} with payload {payload}")
    rc = tester.execute_cmd(device_id, topic, payload)
    resp = tester.dab_client.response()
    LOGGER.info(f"[{topic}] Response: {resp}")
    if logs is not None:
        logs.append(f"[{topic}] Response: {resp}")
    return rc, resp

def dab_status_from(resp, rc):
    try:
        if isinstance(resp, str):      # JSON string
            return json.loads(resp).get("status", rc)
        if isinstance(resp, dict):     # dict
            return resp.get("status", rc)
    except Exception:
        pass
    return rc

# The 'print_response' function is removed from here
# It is still defined in the file but is no longer called by this function.

def print_response(response, topic_for_color=None, indent=10):
    if isinstance(response, str):
        try:
            response = json.loads(response)
        except json.JSONDecodeError:
            LOGGER.error("Invalid JSON string")
            return
    if not isinstance(response, dict):
        LOGGER.error("Invalid response format")
        return
    LOGGER.info("Response:")
    for key, value in response.items():
        LOGGER.info(f"{' ' * indent}{key}: {value}")


def yes_or_no(result, logs, question=""):
    positive = ['YES', 'Y']
    negative = ['NO', 'N']
    while True:
        prompt = f"{question}(Y/N)"
        LOGGER.prompt(prompt)
        if logs is not None:
            logs.append(prompt)
        ch = readchar().upper()
        echo = f"[{ch}]"
        LOGGER.result(echo)
        if logs is not None:
            logs.append(echo)
        if ch in positive:
            return True
        if ch in negative:
            return False


def select_input(result, logs, arr):
    print(f"*0: There is no option that meet the requirement.")
    logs.append(f"*0: There is no option that meet the requirement.")
    index = 0
    for value in arr:
        index = index + 1
        print(f"*{index}: {value}")
        logs.append(f"*{index}: {value}")

    while True:
        print(f"Please input number:")
        user_input = readchar()
        if user_input.isdigit() == False or int(user_input) > index:
            continue
        print(f"[{user_input}]")
        logs.append(f"[{user_input}]")
        return int(user_input)

def countdown(title, count):
    LOGGER.info(f"{title} — starting {count}s")
    while count:
        mins, secs = divmod(count, 60)
        timer = f"{mins:02d}:{secs:02d}"
        sys.stdout.write("\r" + title + " --- " + timer)
        sys.stdout.flush()
        time.sleep(1)
        count -= 1
    sys.stdout.write("\r" + title + " --- Done!\n")
    LOGGER.ok(f"{title} — done")


def waiting_for_screensaver(result, logs, screenSaverTimeout, tips):
    while True:
        if yes_or_no(result, logs, tips):
            break
        else:
            continue
    countdown(f"Waiting for {screenSaverTimeout} seconds in idle state.", screenSaverTimeout)

def validate_response(tester, dab_topic, dab_payload, dab_response, result, logs):
    if not dab_response:
        line = f"[FAIL] Request {dab_topic} '{dab_payload}' failed. No response received."
        LOGGER.error(line)
        if logs is not None:
            logs.append(line)
        result.test_result = "FAILED"
        LOGGER.result(f"[Result] Test Id: {result.test_id}\nTest Outcome: {result.test_result}\n{'-'*100}")
        return False, result

    try:
        response = json.loads(dab_response)
    except Exception:
        line = f"[FAIL] Request {dab_topic} '{dab_payload}' returned invalid JSON."
        LOGGER.error(line)
        if logs is not None:
            logs.append(line)
        result.test_result = "FAILED"
        LOGGER.result(f"[Result] Test Id: {result.test_id}\nTest Outcome: {result.test_result}\n{'-'*100}")
        return False, result

    status = response.get("status")
    if status != 200:
        if status == 501:
            LOGGER.warn(f"Request {dab_topic} '{dab_payload}' is NOT supported on this device.")
            if logs is not None:
                logs.append(f"[OPTIONAL_FAILED] Request {dab_topic} '{dab_payload}' is NOT supported on this device.")
            result.test_result = "OPTIONAL_FAILED"
        else:
            LOGGER.error(f"Request operation {dab_topic} '{dab_payload}' FAILED on this device.")
            if logs is not None:
                logs.append(f"[FAILED] Request operation {dab_topic} '{dab_payload}' FAILED on this device.")
            result.test_result = "FAILED"

        LOGGER.result(f"[Result] Test Id: {result.test_id}\nTest Outcome: {result.test_result}\n{'-'*100}")
        return False, result

    return True, result

def verify_system_setting(tester, payload, response, result, logs):
    (key, value), = json.loads(payload).items()
    settings = json.loads(response)
    if key in settings:
        actual_value = settings.get(key)
        line = f"System settings get '{key}', Expected: {value}, Actual: {actual_value}"
        LOGGER.info(line)
        if actual_value == value:
            if logs is not None:
                logs.append(line)
            return True, result
        if logs is not None:
            logs.append(f"[FAIL] {line}")
        result.test_result = "FAILED"
    else:
        LOGGER.error(f"System settings get '{key}' FAILED on this device.")
        if logs is not None:
            logs.append(f"[FAILED] System settings get '{key}' FAILED on this device.")
        result.test_result = "FAILED"

    LOGGER.result(f"[Result] Test Id: {result.test_id}\nTest Outcome: {result.test_result}\n{'-'*100}")
    return False, result

def get_supported_setting(tester, device_id, key, result, logs, do_list=True):
    topic = "system/settings/list"
    payload = "{}"
    if EnforcementManager().check_supported_settings() == False or do_list:
        _, response = execute_cmd_and_log(tester, device_id, topic, payload, logs, result)
        ok, result = validate_response(tester, topic, payload, response, result, logs)
        if ok is False:
            EnforcementManager().set_supported_settings(None)
            return None, result
        try:
            EnforcementManager().set_supported_settings(json.loads(response))
        except Exception:
            EnforcementManager().set_supported_settings(None)

    settings = EnforcementManager().get_supported_settings()
    if not settings:
        LOGGER.error(f"System setting list '{key}' FAILED on this device.")
        if logs is not None:
            logs.append(f"[FAILED] System settings list '{key}' FAILED on this device.")
        return None, result

    if key in settings:
        setting = settings.get(key)
        LOGGER.info(f"Get supported setting '{key}: {setting}'")
        return setting, result

    LOGGER.error(f"System setting '{key}' is unsupported on this device.")
    if logs is not None:
        logs.append(f"[FAILED] System settings '{key}' is unsupported on this device.")
    result.test_result = "FAILED"
    return None, result

# === Helper: Restart Device  ===


def fire_and_forget_restart(dab_client, device_id):
    """
    Fire-and-forget system restart request with proper MQTT v5 ResponseTopic.
    """
    topic = f"dab/{device_id}/system/restart"
    response_topic = f"dab/_response/{topic}"
    props = Properties(PacketTypes.PUBLISH)
    props.ResponseTopic = response_topic
    dab_client._DabClient__client.publish(topic, "{}", qos=0, properties=props)
    LOGGER.info(f"Sent restart command to {topic} (fire-and-forget)")

# === Test 1: App in FOREGROUND Validate app moves to FOREGROUND after launch ===
def run_app_foreground_check(dab_topic, test_category, test_name, tester, device_id):
    test_id = to_test_id(f"{dab_topic}/{test_category}")
    app_id = config.apps.get("youtube", "YouTube")
    logs = []
    result = TestResult(test_id, device_id, "applications/get-state", json.dumps({"appId": app_id}), "UNKNOWN", "", logs)

    try:
        # Always-on header + description (printed and stored)
        for line in (
            f"[TEST] App Foreground Check — {test_name} (test_id={test_id}, device={device_id}, appId={app_id})",
            "[DESC] Goal: launch the app and confirm it reaches FOREGROUND within the wait window.",
            "[DESC] Preconditions: device powered on, DAB reachable, stable network.",
            "[DESC] Required operations: applications/launch, applications/get-state.",
            "[DESC] Pass criteria: state == 'FOREGROUND'. Any other state → FAILED."
        ):
            LOGGER.result(line); logs.append(line)

        # Capability gate
        if not need(tester, device_id, "ops: applications/launch, applications/get-state", result, logs):
            line = f"[RESULT] OPTIONAL_FAILED — missing required operations (test_id={test_id}, appId={app_id})"
            LOGGER.result(line); logs.append(line)
            line = f"[SUMMARY] outcome=OPTIONAL_FAILED, observed_state=N/A, test_id={test_id}, device={device_id}, appId={app_id}"
            LOGGER.result(line); logs.append(line)
            return result

        # Step 1 — launch
        payload_launch = json.dumps({"appId": app_id})
        line = f"[STEP] Launching app via applications/launch with payload: {payload_launch}"
        LOGGER.result(line); logs.append(line)
        execute_cmd_and_log(tester, device_id, "applications/launch", payload_launch, logs, result)

        # Wait for stabilization
        line = f"[WAIT] Allowing {APP_LAUNCH_WAIT}s for the app to settle."
        LOGGER.info(line); logs.append(line)
        time.sleep(APP_LAUNCH_WAIT)

        # Step 2 — get-state
        payload_state = json.dumps({"appId": app_id})
        line = f"[STEP] Querying application state via applications/get-state for appId={app_id}."
        LOGGER.result(line); logs.append(line)
        _, response = execute_cmd_and_log(tester, device_id, "applications/get-state", payload_state, logs, result)

        # Record raw response into result logs too
        line = f"[INFO] applications/get-state raw response: {response}"
        LOGGER.info(line); logs.append(line)

        # Parse and evaluate
        try:
            state = (json.loads(response).get("state", "") if response else "").upper()
            line = f"[INFO] Parsed app state='{state}'."
            LOGGER.info(line); logs.append(line)
        except Exception:
            state = "UNKNOWN"
            line = f"[FAIL] Request applications/get-state '{payload_state}' returned invalid JSON."
            LOGGER.error(line); logs.append(line)

        if state == "FOREGROUND":
            result.test_result = "PASS"
            line = f"[RESULT] PASS — app reached FOREGROUND after launch (appId={app_id}, device={device_id}, test_id={test_id})"
            LOGGER.result(line); logs.append(line)
        else:
            result.test_result = "FAILED"
            line = f"[RESULT] FAILED — expected 'FOREGROUND' but observed '{state}' (appId={app_id}, device={device_id}, test_id={test_id})"
            LOGGER.result(line); logs.append(line)

        # Final summary (printed and stored)
        line = f"[SUMMARY] outcome={result.test_result}, observed_state={state}, test_id={test_id}, device={device_id}, appId={app_id}"
        LOGGER.result(line); logs.append(line)
        return result

    except UnsupportedOperationError as e:
        result.test_result = "OPTIONAL_FAILED"
        line = f"[RESULT] OPTIONAL_FAILED — operation '{e.topic}' not supported (test_id={test_id}, device={device_id}, appId={app_id})"
        LOGGER.result(line); logs.append(line)
        line = f"[SUMMARY] outcome=OPTIONAL_FAILED, observed_state=N/A, test_id={test_id}, device={device_id}, appId={app_id}"
        LOGGER.result(line); logs.append(line)
        return result

    except Exception as e:
        result.test_result = "SKIPPED"
        line = f"[RESULT] SKIPPED — internal error during foreground check: {e} (test_id={test_id}, device={device_id}, appId={app_id})"
        LOGGER.result(line); logs.append(line)
        line = f"[SUMMARY] outcome=SKIPPED, observed_state=N/A, test_id={test_id}, device={device_id}, appId={app_id}"
        LOGGER.result(line); logs.append(line)
        return result

# === Test 2: App in BACKGROUND Validate app moves to BACKGROUND after pressing Home ===
def run_app_background_check(dab_topic, test_category, test_name, tester, device_id):
    """
    Checks if an app correctly moves to the background after the Home key is pressed.
    """
    test_id = to_test_id(f"{dab_topic}/{test_category}")
    app_id = config.apps.get("youtube", "YouTube")
    logs = []
    result = TestResult(test_id, device_id, "applications/get-state", json.dumps({"appId": app_id}), "UNKNOWN", "", logs)
    state = "N/A"  # Default state for summary if test exits early

    try:
        # Always-on header + description (printed and stored)
        for line in (
            f"[TEST] App Background Check — {test_name} (test_id={test_id}, device={device_id}, appId={app_id})",
            "[DESC] Goal: launch an app, press HOME, and confirm it reaches BACKGROUND state.",
            "[DESC] Preconditions: device powered on, DAB reachable, stable network.",
            "[DESC] Required operations: applications/launch, input/key-press, applications/get-state.",
            "[DESC] Pass criteria: final state == 'BACKGROUND'. Any other state → FAILED.",
        ):
            LOGGER.result(line)
            logs.append(line)

        # Capability gate for all required operations
        required_ops = "ops: applications/launch, input/key-press, applications/get-state"
        if not need(tester, device_id, required_ops, result, logs):
            return result # 'need' function already set the result and logged

        # Step 1 — Launch the application
        payload_launch = json.dumps({"appId": app_id})
        line = f"[STEP] Launching app via applications/launch with payload: {payload_launch}"
        LOGGER.result(line)
        logs.append(line)
        execute_cmd_and_log(
            tester, device_id, "applications/launch", payload_launch, logs, result
        )

        # Wait for the application to stabilize in the foreground
        line = f"[WAIT] Allowing {APP_LAUNCH_WAIT}s for the app to launch and settle."
        LOGGER.info(line)
        logs.append(line)
        time.sleep(APP_LAUNCH_WAIT)

        # Step 2 — Press the HOME key to send the app to the background
        payload_home = json.dumps({"keyCode": "KEY_HOME"})
        line = (
            f"[STEP] Pressing HOME key via input/key-press with payload: {payload_home}"
        )
        LOGGER.result(line)
        logs.append(line)
        execute_cmd_and_log(
            tester, device_id, "input/key-press", payload_home, logs, result
        )

        # Wait for the app to transition to the background
        line = f"[WAIT] Allowing {APP_EXIT_WAIT}s for the app to move to the background."
        LOGGER.info(line)
        logs.append(line)
        time.sleep(APP_EXIT_WAIT)

        # Step 3 — Get the application's current state
        payload_state = json.dumps({"appId": app_id})
        line = f"[STEP] Querying application state via applications/get-state for appId={app_id}."
        LOGGER.result(line)
        logs.append(line)
        _, response = execute_cmd_and_log(
            tester, device_id, "applications/get-state", payload_state, logs, result
        )

        # Record the raw response for debugging purposes
        line = f"[INFO] applications/get-state raw response: {response}"
        LOGGER.info(line)
        logs.append(line)

        # Parse the state from the response and validate the result
        try:
            state = (json.loads(response).get("state", "") if response else "").upper()
            line = f"[INFO] Parsed app state='{state}'."
            LOGGER.info(line)
            logs.append(line)
        except Exception:
            state = "UNKNOWN"
            line = f"[FAIL] Request applications/get-state '{payload_state}' returned invalid JSON."
            LOGGER.error(line)
            logs.append(line)

        if state == "BACKGROUND":
            result.test_result = "PASS"
            line = f"[RESULT] PASS — app reached BACKGROUND after HOME key press (appId={app_id}, device={device_id}, test_id={test_id})"
            LOGGER.result(line)
            logs.append(line)
        else:
            result.test_result = "FAILED"
            line = f"[RESULT] FAILED — expected 'BACKGROUND' but observed '{state}' (appId={app_id}, device={device_id}, test_id={test_id})"
            LOGGER.result(line)
            logs.append(line)

    except UnsupportedOperationError as e:
        result.test_result = "OPTIONAL_FAILED"
        line = f"[RESULT] OPTIONAL_FAILED — operation '{e.topic}' not supported (test_id={test_id}, device={device_id}, appId={app_id})"
        LOGGER.result(line)
        logs.append(line)

    except Exception as e:
        result.test_result = "SKIPPED"
        line = f"[RESULT] SKIPPED — internal error during background check: {e} (test_id={test_id}, device={device_id}, appId={app_id})"
        LOGGER.result(line)
        logs.append(line)
    
    finally:
        # Final summary log for easy parsing, always runs
        line = f"[SUMMARY] outcome={result.test_result}, observed_state={state}, test_id={test_id}, device={device_id}, appId={app_id}"
        LOGGER.result(line)
        logs.append(line)

    return result

# === Test 3: App STOPPED Validate app state is STOPPED after exit. ===
def run_app_stopped_check(dab_topic, test_category, test_name, tester, device_id):
    """
    Checks if an app correctly moves to the STOPPED state after being exited.
    """
    test_id = to_test_id(f"{dab_topic}/{test_category}")
    app_id = config.apps.get("youtube", "YouTube")
    logs = []
    result = TestResult(test_id, device_id, "applications/get-state", json.dumps({"appId": app_id}), "UNKNOWN", "", logs)
    state = "N/A"  # Default state for summary if test exits early

    try:
        # Always-on header + description (printed and stored)
        for line in (
            f"[TEST] App Stopped Check — {test_name} (test_id={test_id}, device={device_id}, appId={app_id})",
            "[DESC] Goal: launch an app, exit it, and confirm it reaches the STOPPED state.",
            "[DESC] Preconditions: device powered on, DAB reachable, stable network.",
            "[DESC] Required operations: applications/launch, applications/exit, applications/get-state.",
            "[DESC] Pass criteria: final state == 'STOPPED'. Any other state → FAILED.",
        ):
            LOGGER.result(line)
            logs.append(line)

        # Capability gate for all required operations
        required_ops = "ops: applications/launch, applications/exit, applications/get-state"
        if not need(tester, device_id, required_ops, result, logs):
            return result  # 'need' function already set the result and logged

        # Step 1 — Launch the application
        payload_launch = json.dumps({"appId": app_id})
        line = f"[STEP] Launching app via applications/launch with payload: {payload_launch}"
        LOGGER.result(line)
        logs.append(line)
        execute_cmd_and_log(
            tester, device_id, "applications/launch", payload_launch, logs, result
        )

        # Wait for the application to stabilize
        line = f"[WAIT] Allowing {APP_LAUNCH_WAIT}s for the app to launch and settle."
        LOGGER.info(line)
        logs.append(line)
        time.sleep(APP_LAUNCH_WAIT)

        # Step 2 — Exit the application
        payload_exit = json.dumps({"appId": app_id})
        line = f"[STEP] Exiting app via applications/exit with payload: {payload_exit}"
        LOGGER.result(line)
        logs.append(line)
        execute_cmd_and_log(
            tester, device_id, "applications/exit", payload_exit, logs, result
        )

        # Wait for the application to fully terminate
        line = f"[WAIT] Allowing {APP_EXIT_WAIT}s for the app to fully exit."
        LOGGER.info(line)
        logs.append(line)
        time.sleep(APP_EXIT_WAIT)

        # Step 3 — Get the application's final state
        payload_state = json.dumps({"appId": app_id})
        line = f"[STEP] Querying application state via applications/get-state for appId={app_id}."
        LOGGER.result(line)
        logs.append(line)
        _, response = execute_cmd_and_log(
            tester, device_id, "applications/get-state", payload_state, logs, result
        )

        # Record the raw response for debugging
        line = f"[INFO] applications/get-state raw response: {response}"
        LOGGER.info(line)
        logs.append(line)

        # Parse the state from the response and validate the result
        try:
            state = (json.loads(response).get("state", "") if response else "").upper()
            line = f"[INFO] Parsed app state='{state}'."
            LOGGER.info(line)
            logs.append(line)
        except Exception:
            state = "UNKNOWN"
            line = f"[FAIL] Request applications/get-state '{payload_state}' returned invalid JSON."
            LOGGER.error(line)
            logs.append(line)

        if state == "STOPPED":
            result.test_result = "PASS"
            line = f"[RESULT] PASS — app reached STOPPED after exit (appId={app_id}, device={device_id}, test_id={test_id})"
            LOGGER.result(line)
            logs.append(line)
        else:
            result.test_result = "FAILED"
            line = f"[RESULT] FAILED — expected 'STOPPED' but observed '{state}' (appId={app_id}, device={device_id}, test_id={test_id})"
            LOGGER.result(line)
            logs.append(line)

    except UnsupportedOperationError as e:
        result.test_result = "OPTIONAL_FAILED"
        line = f"[RESULT] OPTIONAL_FAILED — operation '{e.topic}' not supported (test_id={test_id}, device={device_id}, appId={app_id})"
        LOGGER.result(line)
        logs.append(line)

    except Exception as e:
        result.test_result = "SKIPPED"
        line = f"[RESULT] SKIPPED — internal error during stopped check: {e} (test_id={test_id}, device={device_id}, appId={app_id})"
        LOGGER.result(line)
        logs.append(line)

    finally:
        # Final summary log for easy parsing, always runs
        line = f"[SUMMARY] outcome={result.test_result}, observed_state={state}, test_id={test_id}, device={device_id}, appId={app_id}"
        LOGGER.result(line)
        logs.append(line)

    return result

# === Test 4: Launch Without Content ID (Negative) Validate error is returned when contentId is missing. ===
def run_launch_without_content_id(dab_topic, test_category, test_name, tester, device_id):
    """
    Negative Test: Validates that launch-with-content fails if 'contentId' is missing.
    """
    test_id = to_test_id(f"{dab_topic}/{test_category}")
    app_id = config.apps.get("youtube", "YouTube")
    logs = []
    payload = json.dumps({"appId": app_id})
    result = TestResult(test_id, device_id, "applications/launch-with-content", payload, "UNKNOWN", "", logs)
    status = "N/A"  # Default status for summary

    try:
        # Header and description
        for line in (
            f"[TEST] Launch Without Content ID (Negative) — {test_name} (test_id={test_id}, device={device_id}, appId={app_id})",
            "[DESC] Goal: Attempt to launch an app with content without providing a contentId.",
            "[DESC] This is a negative test and is expected to fail with a non-200 status.",
            "[DESC] Required operations: applications/launch-with-content.",
            "[DESC] Pass criteria: DAB status != 200. A 200 status is a FAILURE.",
        ):
            LOGGER.result(line)
            logs.append(line)

        # Capability gate
        if not need(tester, device_id, "ops: applications/launch-with-content", result, logs):
            return result # 'need' already logged and set the result

        # Step 1 — Attempt the invalid launch
        line = f"[STEP] Calling applications/launch-with-content with missing 'contentId': {payload}"
        LOGGER.result(line)
        logs.append(line)
        rc, response = execute_cmd_and_log(
            tester, device_id, "applications/launch-with-content", payload, logs, result
        )

        # Parse status and validate the outcome
        status = dab_status_from(response, rc)
        line = f"[INFO] Received DAB status: {status}"
        LOGGER.info(line)
        logs.append(line)
        
        if status != 200:
            result.test_result = "PASS"
            line = f"[RESULT] PASS — Device correctly returned an error status ({status}) as expected."
            LOGGER.result(line)
            logs.append(line)
        else:
            result.test_result = "FAILED"
            line = f"[RESULT] FAILED — Device returned status 200, but an error was expected."
            LOGGER.result(line)
            logs.append(line)

    except UnsupportedOperationError as e:
        result.test_result = "OPTIONAL_FAILED"
        line = f"[RESULT] OPTIONAL_FAILED — operation '{e.topic}' not supported."
        LOGGER.result(line)
        logs.append(line)

    except Exception as e:
        result.test_result = "SKIPPED"
        line = f"[RESULT] SKIPPED — internal error: {e}"
        LOGGER.result(line)
        logs.append(line)
        
    finally:
        # Final summary log
        line = f"[SUMMARY] outcome={result.test_result}, observed_status={status}, test_id={test_id}, device={device_id}, appId={app_id}"
        LOGGER.result(line)
        logs.append(line)
        
    return result

# === Test 5: Exit App After Playing Video ===
def run_exit_after_video_check(dab_topic, test_category, test_name, tester, device_id):
    """
    Checks if an app stops cleanly after playing video content and being exited.
    """
    test_id = to_test_id(f"{dab_topic}/{test_category}")
    app_id = config.apps.get("youtube", "YouTube")
    video_id = "2ZggAa6LuiM"  # Example video ID
    logs = []
    result = TestResult(test_id, device_id, "applications/exit", json.dumps({"appId": app_id}), "UNKNOWN", "", logs)
    state = "N/A"

    try:
        # Header and description
        for line in (
            f"[TEST] Exit After Video Playback — {test_name} (test_id={test_id}, device={device_id}, appId={app_id})",
            f"[DESC] Goal: Launch an app with video content, exit it, and confirm it reaches the STOPPED state.",
            "[DESC] Required operations: applications/launch, applications/exit, applications/get-state.",
            "[DESC] Pass criteria: final state == 'STOPPED'.",
        ):
            LOGGER.result(line)
            logs.append(line)

        # Capability gate
        required_ops = "ops: applications/launch, applications/exit, applications/get-state"
        if not need(tester, device_id, required_ops, result, logs):
            return result

        # Step 1: Launch the app with video content
        launch_payload = json.dumps({
            "appId": app_id,
            "parameters": [f"v={video_id}"]
        })
        line = f"[STEP] Launching video content with payload: {launch_payload}"
        LOGGER.result(line)
        logs.append(line)
        execute_cmd_and_log(tester, device_id, "applications/launch", launch_payload, logs, result)
        
        wait_time = APP_LAUNCH_WAIT + CONTENT_LOAD_WAIT
        line = f"[WAIT] Allowing {wait_time}s for video to load and play."
        LOGGER.info(line)
        logs.append(line)
        time.sleep(wait_time)

        # Step 2: Exit the application
        exit_payload = json.dumps({"appId": app_id})
        line = f"[STEP] Exiting application with payload: {exit_payload}"
        LOGGER.result(line)
        logs.append(line)
        execute_cmd_and_log(tester, device_id, "applications/exit", exit_payload, logs, result)
        
        line = f"[WAIT] Allowing {APP_EXIT_WAIT}s for the app to terminate."
        LOGGER.info(line)
        logs.append(line)
        time.sleep(APP_EXIT_WAIT)

        # Step 3: Get the final application state
        state_payload = json.dumps({"appId": app_id})
        line = f"[STEP] Querying final application state."
        LOGGER.result(line)
        logs.append(line)
        _, response = execute_cmd_and_log(tester, device_id, "applications/get-state", state_payload, logs, result)

        line = f"[INFO] applications/get-state raw response: {response}"
        LOGGER.info(line)
        logs.append(line)
        
        # Parse and validate the final state
        try:
            state = (json.loads(response).get("state", "") if response else "UNKNOWN").upper()
            line = f"[INFO] Parsed app state='{state}'."
            LOGGER.info(line)
            logs.append(line)
        except Exception:
            state = "UNKNOWN"
            line = "[FAIL] Could not parse the response from get-state."
            LOGGER.error(line)
            logs.append(line)

        if state == "STOPPED":
            result.test_result = "PASS"
            line = f"[RESULT] PASS — App correctly stopped after playing video."
            LOGGER.result(line)
            logs.append(line)
        else:
            result.test_result = "FAILED"
            line = f"[RESULT] FAILED — Expected 'STOPPED' but observed '{state}'."
            LOGGER.result(line)
            logs.append(line)

    except UnsupportedOperationError as e:
        result.test_result = "OPTIONAL_FAILED"
        line = f"[RESULT] OPTIONAL_FAILED — Operation '{e.topic}' not supported."
        LOGGER.result(line)
        logs.append(line)
    except Exception as e:
        result.test_result = "SKIPPED"
        line = f"[RESULT] SKIPPED — An unexpected error occurred: {e}"
        LOGGER.result(line)
        logs.append(line)
        
    finally:
        # Final summary log
        line = f"[SUMMARY] outcome={result.test_result}, observed_state={state}, test_id={test_id}, device={device_id}, appId={app_id}"
        LOGGER.result(line)
        logs.append(line)
        
    return result

# === Test 6: Relaunch Stability Check ===
def run_relaunch_stability_check(dab_topic, test_category, test_name, tester, device_id):
    """
    Validates that an application can be exited and then immediately relaunched without errors.
    """
    test_id = to_test_id(f"{dab_topic}/{test_category}")
    app_id = config.apps.get("youtube", "YouTube")
    logs = []
    result = TestResult(test_id, device_id, "applications/launch", json.dumps({"appId": app_id}), "UNKNOWN", "", logs)
    relaunch_status = "N/A" # Default status for the summary log

    try:
        # Header and description
        for line in (
            f"[TEST] Relaunch Stability Check — {test_name} (test_id={test_id}, device={device_id}, appId={app_id})",
            "[DESC] Goal: Launch an app, exit it, and then immediately relaunch it to test stability.",
            "[DESC] Required operations: applications/launch, applications/exit.",
            "[DESC] Pass criteria: The final relaunch command must return a 200 status.",
        ):
            LOGGER.result(line)
            logs.append(line)

        # Capability gate for required operations
        required_ops = "ops: applications/launch, applications/exit"
        if not need(tester, device_id, required_ops, result, logs):
            return result # The 'need' function already logged the reason and set the result

        # Step 1: Initial launch of the application
        payload = json.dumps({"appId": app_id})
        line = f"[STEP] First launch of '{app_id}'."
        LOGGER.result(line)
        logs.append(line)
        execute_cmd_and_log(tester, device_id, "applications/launch", payload, logs, result)

        line = f"[WAIT] Allowing {APP_LAUNCH_WAIT}s for the app to settle."
        LOGGER.info(line)
        logs.append(line)
        time.sleep(APP_LAUNCH_WAIT)

        # Step 2: Exit the application
        line = f"[STEP] Exiting '{app_id}'."
        LOGGER.result(line)
        logs.append(line)
        execute_cmd_and_log(tester, device_id, "applications/exit", payload, logs, result)
        
        line = f"[WAIT] Allowing {APP_STATE_CHECK_WAIT}s for the app to terminate."
        LOGGER.info(line)
        logs.append(line)
        time.sleep(APP_STATE_CHECK_WAIT)

        # Step 3: Relaunch the application and check the response
        line = f"[STEP] Relaunching '{app_id}'."
        LOGGER.result(line)
        logs.append(line)
        rc, response = execute_cmd_and_log(tester, device_id, "applications/launch", payload, logs, result)
        relaunch_status = dab_status_from(response, rc)
        
        line = f"[WAIT] Allowing {APP_RELAUNCH_WAIT}s for the app to relaunch."
        LOGGER.info(line)
        logs.append(line)
        time.sleep(APP_RELAUNCH_WAIT)

        if relaunch_status == 200:
            result.test_result = "PASS"
            line = f"[RESULT] PASS — App relaunched successfully with status 200."
            LOGGER.result(line)
            logs.append(line)
        else:
            result.test_result = "FAILED"
            line = f"[RESULT] FAILED — App relaunch failed with status {relaunch_status}."
            LOGGER.result(line)
            logs.append(line)

    except UnsupportedOperationError as e:
        result.test_result = "OPTIONAL_FAILED"
        line = f"[RESULT] OPTIONAL_FAILED — Operation '{e.topic}' is not supported."
        LOGGER.result(line)
        logs.append(line)
        
    except Exception as e:
        result.test_result = "SKIPPED"
        line = f"[RESULT] SKIPPED — An unexpected error occurred: {e}"
        LOGGER.result(line)
        logs.append(line)

    finally:
        # Final summary log
        line = f"[SUMMARY] outcome={result.test_result}, relaunch_status={relaunch_status}, test_id={test_id}, device={device_id}, appId={app_id}"
        LOGGER.result(line)
        logs.append(line)

    return result

# === Test 7: Screensaver Enable Check ===
def run_screensaver_enable_check(dab_topic, test_category, test_name, tester, device_id):
    """
    Validates that the device's screensaver can be successfully enabled via DAB.
    """
    test_id = to_test_id(f"{dab_topic}/{test_category}")
    logs = []
    result = TestResult(test_id, device_id, "system/settings/set", json.dumps({"screenSaver": True}), "UNKNOWN", "", logs)
    final_state = "N/A" # Default state for summary log

    try:
        # Header and description
        for line in (
            f"[TEST] Screensaver Enable Check — {test_name} (test_id={test_id}, device={device_id})",
            "[DESC] Goal: Disable the screensaver, then enable it and verify the setting is applied.",
            "[DESC] Required operations: system/settings/set, system/settings/get.",
            "[DESC] Pass criteria: The final 'get' operation must show 'screenSaver' as true.",
        ):
            LOGGER.result(line)
            logs.append(line)

        # Capability gate for required operations
        required_ops = "ops: system/settings/set, system/settings/get"
        if not need(tester, device_id, required_ops, result, logs):
            return result # The 'need' function already logged the reason and set the result

        # Step 1: Set a known state by disabling the screensaver first
        payload_disable = json.dumps({"screenSaver": False})
        line = f"[STEP] Precondition: Disabling screensaver with payload: {payload_disable}"
        LOGGER.result(line)
        logs.append(line)
        rc, response = execute_cmd_and_log(tester, device_id, "system/settings/set", payload_disable, logs, result)
        if dab_status_from(response, rc) != 200:
            result.test_result = "FAILED"
            line = "[RESULT] FAILED — Could not disable screensaver as a precondition."
            LOGGER.result(line)
            logs.append(line)
            return result

        # Step 2: Enable the screensaver (the core action of the test)
        payload_enable = json.dumps({"screenSaver": True})
        line = f"[STEP] Action: Enabling screensaver with payload: {payload_enable}"
        LOGGER.result(line)
        logs.append(line)
        rc, response = execute_cmd_and_log(tester, device_id, "system/settings/set", payload_enable, logs, result)
        if dab_status_from(response, rc) != 200:
            result.test_result = "FAILED"
            line = "[RESULT] FAILED — The set command to enable the screensaver failed."
            LOGGER.result(line)
            logs.append(line)
            return result

        # Step 3: Verify the change was applied
        line = "[STEP] Verification: Getting current settings to confirm the change."
        LOGGER.result(line)
        logs.append(line)
        _, response = execute_cmd_and_log(tester, device_id, "system/settings/get", "{}", logs, result)

        try:
            settings = json.loads(response) if response else {}
            final_state = settings.get("screenSaver")
            line = f"[INFO] Verified screensaver state is: {final_state}"
            LOGGER.info(line)
            logs.append(line)
        except Exception as e:
            result.test_result = "FAILED"
            line = f"[RESULT] FAILED — Could not parse the response from system/settings/get: {e}"
            LOGGER.result(line)
            logs.append(line)
            return result

        if final_state is True:
            result.test_result = "PASS"
            line = "[RESULT] PASS — Screensaver was successfully enabled."
            LOGGER.result(line)
            logs.append(line)
        else:
            result.test_result = "FAILED"
            line = f"[RESULT] FAILED — Expected screensaver state to be 'True', but got '{final_state}'."
            LOGGER.result(line)
            logs.append(line)

    except UnsupportedOperationError as e:
        result.test_result = "OPTIONAL_FAILED"
        line = f"[RESULT] OPTIONAL_FAILED — Operation '{e.topic}' is not supported."
        LOGGER.result(line)
        logs.append(line)

    except Exception as e:
        result.test_result = "SKIPPED"
        line = f"[RESULT] SKIPPED — An unexpected error occurred: {e}"
        LOGGER.result(line)
        logs.append(line)

    finally:
        # Final summary log
        line = f"[SUMMARY] outcome={result.test_result}, final_state={final_state}, test_id={test_id}, device={device_id}"
        LOGGER.result(line)
        logs.append(line)

    return result

# === Test 8: Screensaver Disable Check ===
def run_screensaver_disable_check(dab_topic, test_category, test_name, tester, device_id):
    """
    Validates that the device's screensaver can be successfully disabled via DAB.
    """
    test_id = to_test_id(f"{dab_topic}/{test_category}")
    logs = []
    result = TestResult(test_id, device_id, "system/settings/set", json.dumps({"screenSaver": False}), "UNKNOWN", "", logs)
    final_state = "N/A" # Default state for summary log

    try:
        # Header and description
        for line in (
            f"[TEST] Screensaver Disable Check — {test_name} (test_id={test_id}, device={device_id})",
            "[DESC] Goal: Enable the screensaver, then disable it and verify the setting is applied.",
            "[DESC] Required operations: system/settings/set, system/settings/get.",
            "[DESC] Pass criteria: The final 'get' operation must show 'screenSaver' as false.",
        ):
            LOGGER.result(line)
            logs.append(line)

        # Capability gate for required operations
        required_ops = "ops: system/settings/set, system/settings/get"
        if not need(tester, device_id, required_ops, result, logs):
            return result # The 'need' function already logged the reason and set the result

        # Step 1: Set a known state by enabling the screensaver first
        payload_enable = json.dumps({"screenSaver": True})
        line = f"[STEP] Precondition: Enabling screensaver with payload: {payload_enable}"
        LOGGER.result(line)
        logs.append(line)
        rc, response = execute_cmd_and_log(tester, device_id, "system/settings/set", payload_enable, logs, result)
        if dab_status_from(response, rc) != 200:
            result.test_result = "FAILED"
            line = "[RESULT] FAILED — Could not enable screensaver as a precondition."
            LOGGER.result(line)
            logs.append(line)
            return result

        # Step 2: Disable the screensaver (the core action of the test)
        payload_disable = json.dumps({"screenSaver": False})
        line = f"[STEP] Action: Disabling screensaver with payload: {payload_disable}"
        LOGGER.result(line)
        logs.append(line)
        rc, response = execute_cmd_and_log(tester, device_id, "system/settings/set", payload_disable, logs, result)
        if dab_status_from(response, rc) != 200:
            result.test_result = "FAILED"
            line = "[RESULT] FAILED — The set command to disable the screensaver failed."
            LOGGER.result(line)
            logs.append(line)
            return result

        # Step 3: Verify the change was applied
        line = "[STEP] Verification: Getting current settings to confirm the change."
        LOGGER.result(line)
        logs.append(line)
        _, response = execute_cmd_and_log(tester, device_id, "system/settings/get", "{}", logs, result)

        try:
            settings = json.loads(response) if response else {}
            final_state = settings.get("screenSaver")
            line = f"[INFO] Verified screensaver state is: {final_state}"
            LOGGER.info(line)
            logs.append(line)
        except Exception as e:
            result.test_result = "FAILED"
            line = f"[RESULT] FAILED — Could not parse the response from system/settings/get: {e}"
            LOGGER.result(line)
            logs.append(line)
            return result

        if final_state is False:
            result.test_result = "PASS"
            line = "[RESULT] PASS — Screensaver was successfully disabled."
            LOGGER.result(line)
            logs.append(line)
        else:
            result.test_result = "FAILED"
            line = f"[RESULT] FAILED — Expected screensaver state to be 'False', but got '{final_state}'."
            LOGGER.result(line)
            logs.append(line)

    except UnsupportedOperationError as e:
        result.test_result = "OPTIONAL_FAILED"
        line = f"[RESULT] OPTIONAL_FAILED — Operation '{e.topic}' is not supported."
        LOGGER.result(line)
        logs.append(line)

    except Exception as e:
        result.test_result = "SKIPPED"
        line = f"[RESULT] SKIPPED — An unexpected error occurred: {e}"
        LOGGER.result(line)
        logs.append(line)

    finally:
        # Final summary log
        line = f"[SUMMARY] outcome={result.test_result}, final_state={final_state}, test_id={test_id}, device={device_id}"
        LOGGER.result(line)
        logs.append(line)

    return result

# === Test 9: Screensaver Active Check ===
def run_screensaver_active_check(dab_topic, test_category, test_name, tester, device_id):
    """
    Validates that the screensaver activates after the specified timeout. This is a manual test.
    """
    test_id = to_test_id(f"{dab_topic}/{test_category}")
    logs = []
    result = TestResult(test_id, device_id, "system/settings/set", "{}", "UNKNOWN", "", logs)
    user_validated = "N/A" # Default for summary

    try:
        # Header and description
        for line in (
            f"[TEST] Screensaver Active Check (Manual) — {test_name} (test_id={test_id}, device={device_id})",
            "[DESC] Goal: Enable the screensaver, set a timeout, and manually verify that it activates.",
            "[DESC] Required operations: system/settings/set.",
            "[DESC] Pass criteria: User confirmation that the screensaver appeared.",
        ):
            LOGGER.result(line)
            logs.append(line)

        # Capability gate
        if not need(tester, device_id, "ops: system/settings/set", result, logs):
            return result

        # Step 1: Enable the screensaver
        payload_enable = json.dumps({"screenSaver": True})
        line = f"[STEP] Enabling screensaver with payload: {payload_enable}"
        LOGGER.result(line)
        logs.append(line)
        rc, response = execute_cmd_and_log(tester, device_id, "system/settings/set", payload_enable, logs, result)
        if dab_status_from(response, rc) != 200:
            result.test_result = "FAILED"
            line = "[RESULT] FAILED — Could not enable screensaver as a precondition."
            LOGGER.result(line)
            logs.append(line)
            return result

        # Step 2: Set the screensaver timeout
        payload_timeout = json.dumps({"screenSaverTimeout": SCREENSAVER_TIMEOUT_WAIT})
        line = f"[STEP] Setting screensaver timeout to {SCREENSAVER_TIMEOUT_WAIT}s with payload: {payload_timeout}"
        LOGGER.result(line)
        logs.append(line)
        rc, response = execute_cmd_and_log(tester, device_id, "system/settings/set", payload_timeout, logs, result)
        if dab_status_from(response, rc) != 200:
            result.test_result = "FAILED"
            line = f"[RESULT] FAILED — Could not set the screensaver timeout."
            LOGGER.result(line)
            logs.append(line)
            return result

        # Step 3: Wait for timeout and prompt user for manual verification
        line = f"[STEP] Do not interact with the device. Waiting {SCREENSAVER_TIMEOUT_WAIT} seconds for screensaver to activate."
        LOGGER.result(line)
        logs.append(line)
        waiting_for_screensaver(result, logs, SCREENSAVER_TIMEOUT_WAIT, "Ready to begin the idle wait?")

        line = "[STEP] Manual check required."
        LOGGER.result(line)
        logs.append(line)

        user_validated = yes_or_no(result, logs, "Did the screensaver activate on the device?")
        if user_validated:
            result.test_result = "PASS"
            line = "[RESULT] PASS — User confirmed that the screensaver activated successfully."
        else:
            result.test_result = "FAILED"
            line = "[RESULT] FAILED — User reported that the screensaver did not activate."

        LOGGER.result(line)
        logs.append(line)

    except UnsupportedOperationError as e:
        result.test_result = "OPTIONAL_FAILED"
        line = f"[RESULT] OPTIONAL_FAILED — Operation '{e.topic}' is not supported."
        LOGGER.result(line)
        logs.append(line)

    except Exception as e:
        result.test_result = "SKIPPED"
        line = f"[RESULT] SKIPPED — An unexpected error occurred: {e}"
        LOGGER.result(line)
        logs.append(line)

    finally:
        # Final summary log
        line = f"[SUMMARY] outcome={result.test_result}, user_validated={user_validated}, test_id={test_id}, device={device_id}"
        LOGGER.result(line)
        logs.append(line)

    return result

# === Test 10: Screensaver Inactive Check ===
def run_screensaver_inactive_check(dab_topic, test_category, test_name, tester, device_id):
    """
    Validates that the screensaver does not activate when disabled. This is a manual test.
    """
    test_id = to_test_id(f"{dab_topic}/{test_category}")
    logs = []
    result = TestResult(test_id, device_id, "system/settings/set", "{}", "UNKNOWN", "", logs)
    user_validated = "N/A" # Default for summary

    try:
        # Header and description
        for line in (
            f"[TEST] Screensaver Inactive Check (Manual) — {test_name} (test_id={test_id}, device={device_id})",
            "[DESC] Goal: Disable the screensaver, set a timeout, and manually verify that it does NOT activate.",
            "[DESC] Required operations: system/settings/set.",
            "[DESC] Pass criteria: User confirmation that the screensaver did NOT appear.",
        ):
            LOGGER.result(line)
            logs.append(line)

        # Capability gate
        if not need(tester, device_id, "ops: system/settings/set", result, logs):
            return result

        # Step 1: Disable the screensaver
        payload_disable = json.dumps({"screenSaver": False})
        line = f"[STEP] Disabling screensaver with payload: {payload_disable}"
        LOGGER.result(line)
        logs.append(line)
        rc, response = execute_cmd_and_log(tester, device_id, "system/settings/set", payload_disable, logs, result)
        if dab_status_from(response, rc) != 200:
            result.test_result = "FAILED"
            line = "[RESULT] FAILED — Could not disable screensaver as a precondition."
            LOGGER.result(line)
            logs.append(line)
            return result

        # Step 2: Set the screensaver timeout
        payload_timeout = json.dumps({"screenSaverTimeout": SCREENSAVER_TIMEOUT_WAIT})
        line = f"[STEP] Setting screensaver timeout to {SCREENSAVER_TIMEOUT_WAIT}s with payload: {payload_timeout}"
        LOGGER.result(line)
        logs.append(line)
        rc, response = execute_cmd_and_log(tester, device_id, "system/settings/set", payload_timeout, logs, result)
        if dab_status_from(response, rc) != 200:
            result.test_result = "FAILED"
            line = f"[RESULT] FAILED — Could not set the screensaver timeout."
            LOGGER.result(line)
            logs.append(line)
            return result

        # Step 3: Wait for timeout and prompt user for manual verification
        line = f"[STEP] Do not interact with the device. Waiting {SCREENSAVER_TIMEOUT_WAIT} seconds to see if screensaver activates."
        LOGGER.result(line)
        logs.append(line)
        waiting_for_screensaver(result, logs, SCREENSAVER_TIMEOUT_WAIT, "Ready to begin the idle wait?")

        line = "[STEP] Manual check required."
        LOGGER.result(line)
        logs.append(line)

        # Note the inverted logic here
        user_validated = yes_or_no(result, logs, "Did the screensaver activate on the device?")
        if not user_validated:
            result.test_result = "PASS"
            line = "[RESULT] PASS — User confirmed that the screensaver did NOT activate, as expected."
        else:
            result.test_result = "FAILED"
            line = "[RESULT] FAILED — User reported that the screensaver activated, even though it was disabled."

        LOGGER.result(line)
        logs.append(line)

    except UnsupportedOperationError as e:
        result.test_result = "OPTIONAL_FAILED"
        line = f"[RESULT] OPTIONAL_FAILED — Operation '{e.topic}' is not supported."
        LOGGER.result(line)
        logs.append(line)

    except Exception as e:
        result.test_result = "SKIPPED"
        line = f"[RESULT] SKIPPED — An unexpected error occurred: {e}"
        LOGGER.result(line)
        logs.append(line)

    finally:
        # Final summary log
        line = f"[SUMMARY] outcome={result.test_result}, user_saw_screensaver={user_validated}, test_id={test_id}, device={device_id}"
        LOGGER.result(line)
        logs.append(line)

    return result

# === Test 10: Screensaver Active Return Check ===
def run_screensaver_active_return_check(dab_topic, test_category, test_name, tester, device_id):
    """
    Validates that the screen returns to its previous state after exiting the screensaver. This is a manual test.
    """
    test_id = to_test_id(f"{dab_topic}/{test_category}")
    logs = []
    result = TestResult(test_id, device_id, "system/settings/set", "{}", "UNKNOWN", "", logs)
    user_validated_active = "N/A"
    user_validated_return = "N/A"

    try:
        # Header and description
        for line in (
            f"[TEST] Screensaver Active Return Check (Manual) — {test_name} (test_id={test_id}, device={device_id})",
            "[DESC] Goal: Activate the screensaver, then exit it and manually verify the screen returns to its prior state.",
            "[DESC] Required operations: system/settings/set.",
            "[DESC] Pass criteria: User confirmation that the screen returned to the correct state.",
        ):
            LOGGER.result(line)
            logs.append(line)

        # Capability gate
        if not need(tester, device_id, "ops: system/settings/set", result, logs):
            return result

        # Step 1 & 2: Enable screensaver and set a timeout
        for payload_data in [
            {"screenSaver": True},
            {"screenSaverTimeout": SCREENSAVER_TIMEOUT_WAIT}
        ]:
            payload = json.dumps(payload_data)
            setting_key = list(payload_data.keys())[0]
            line = f"[STEP] Setting '{setting_key}' with payload: {payload}"
            LOGGER.result(line)
            logs.append(line)
            rc, response = execute_cmd_and_log(tester, device_id, "system/settings/set", payload, logs, result)
            if dab_status_from(response, rc) != 200:
                result.test_result = "FAILED"
                line = f"[RESULT] FAILED — Could not set '{setting_key}' as a precondition."
                LOGGER.result(line)
                logs.append(line)
                return result

        # Step 3: Wait for the screensaver to activate
        line = f"[STEP] Do not interact with the device. Waiting {SCREENSAVER_TIMEOUT_WAIT} seconds for the screensaver."
        LOGGER.result(line)
        logs.append(line)
        waiting_for_screensaver(result, logs, SCREENSAVER_TIMEOUT_WAIT, "Ready to begin the idle wait?")

        # Step 4: Manually verify activation and then the return state
        user_validated_active = yes_or_no(result, logs, "Did the screensaver activate on the device?")
        if not user_validated_active:
            result.test_result = "FAILED"
            line = "[RESULT] FAILED — Prerequisite failed: User reported that the screensaver did not activate."
            LOGGER.result(line)
            logs.append(line)
            return result

        user_validated_return = yes_or_no(result, logs, "Now, press a key to exit the screensaver. Did the screen return to its previous state?")
        if user_validated_return:
            result.test_result = "PASS"
            line = "[RESULT] PASS — User confirmed the screen returned to its previous state."
        else:
            result.test_result = "FAILED"
            line = "[RESULT] FAILED — User reported the screen did NOT return to its previous state."

        LOGGER.result(line)
        logs.append(line)

    except UnsupportedOperationError as e:
        result.test_result = "OPTIONAL_FAILED"
        line = f"[RESULT] OPTIONAL_FAILED — Operation '{e.topic}' is not supported."
        LOGGER.result(line)
        logs.append(line)

    except Exception as e:
        result.test_result = "SKIPPED"
        line = f"[RESULT] SKIPPED — An unexpected error occurred: {e}"
        LOGGER.result(line)
        logs.append(line)

    finally:
        # Final summary log
        line = (f"[SUMMARY] outcome={result.test_result}, screensaver_activated={user_validated_active}, "
                f"screen_returned={user_validated_return}, test_id={test_id}, device={device_id}")
        LOGGER.result(line)
        logs.append(line)

    return result

# === Test 11: Screensaver Active Check After Continuous Idle ===
def run_screensaver_active_after_continuous_idle_check(dab_topic, test_category, test_name, tester, device_id):
    """
    Validates that the screensaver idle timer resets with user activity. This is a manual test.
    """
    test_id = to_test_id(f"{dab_topic}/{test_category}")
    logs = []
    result = TestResult(test_id, device_id, "system/settings/set", "{}", "UNKNOWN", "", logs)
    user_validated = "N/A" # Default for summary

    try:
        # Header and description
        for line in (
            f"[TEST] Screensaver Active After Continuous Idle Check (Manual) — {test_name} (test_id={test_id}, device={device_id})",
            "[DESC] Goal: Verify that user activity resets the screensaver timer, requiring a continuous idle period to activate.",
            "[DESC] Required operations: system/settings/set.",
            "[DESC] Pass criteria: User confirmation that the screensaver activated only after a continuous idle period.",
        ):
            LOGGER.result(line)
            logs.append(line)

        # Capability gate
        if not need(tester, device_id, "ops: system/settings/set", result, logs):
            return result

        # Step 1 & 2: Enable screensaver and set a timeout
        for payload_data in [
            {"screenSaver": True},
            {"screenSaverTimeout": SCREENSAVER_TIMEOUT_WAIT}
        ]:
            payload = json.dumps(payload_data)
            setting_key = list(payload_data.keys())[0]
            line = f"[STEP] Setting '{setting_key}' with payload: {payload}"
            LOGGER.result(line)
            logs.append(line)
            rc, response = execute_cmd_and_log(tester, device_id, "system/settings/set", payload, logs, result)
            if dab_status_from(response, rc) != 200:
                result.test_result = "FAILED"
                line = f"[RESULT] FAILED — Could not set '{setting_key}' as a precondition."
                LOGGER.result(line)
                logs.append(line)
                return result

        # Step 3: Prompt user to perform an action to break the idle period, then wait
        line = "[STEP] Please press any key on your remote now to simulate user activity."
        LOGGER.result(line)
        logs.append(line)

        # This function combines the prompt and the countdown
        waiting_for_screensaver(result, logs, SCREENSAVER_TIMEOUT_WAIT, "Ready to begin the continuous idle wait?")

        # Step 4: Manually verify if the screensaver activated
        line = "[STEP] Manual check required."
        LOGGER.result(line)
        logs.append(line)

        user_validated = yes_or_no(result, logs, f"Did the screensaver activate after the {SCREENSAVER_TIMEOUT_WAIT}-second continuous idle period?")
        if user_validated:
            result.test_result = "PASS"
            line = "[RESULT] PASS — User confirmed the screensaver activated after a continuous idle period, as expected."
        else:
            result.test_result = "FAILED"
            line = "[RESULT] FAILED — User reported the screensaver did not activate, suggesting the timer may not have reset correctly."

        LOGGER.result(line)
        logs.append(line)

    except UnsupportedOperationError as e:
        result.test_result = "OPTIONAL_FAILED"
        line = f"[RESULT] OPTIONAL_FAILED — Operation '{e.topic}' is not supported."
        LOGGER.result(line)
        logs.append(line)

    except Exception as e:
        result.test_result = "SKIPPED"
        line = f"[RESULT] SKIPPED — An unexpected error occurred: {e}"
        LOGGER.result(line)
        logs.append(line)

    finally:
        # Final summary log
        line = f"[SUMMARY] outcome={result.test_result}, user_validated={user_validated}, test_id={test_id}, device={device_id}"
        LOGGER.result(line)
        logs.append(line)

    return result

# === Test 12: Screensaver Inactive Check After Reboot ===
def run_screensaver_inactive_after_reboot_check(dab_topic, test_category, test_name, tester, device_id):
    """
    Validates that a disabled screensaver setting persists after a reboot. This is a manual test.
    """
    test_id = to_test_id(f"{dab_topic}/{test_category}")
    logs = []
    result = TestResult(test_id, device_id, "system/settings/set", "{}", "UNKNOWN", "", logs)
    user_validated = "N/A"

    try:
        # Header and description
        for line in (
            f"[TEST] Screensaver Inactive After Reboot Check (Manual) — {test_name} (test_id={test_id}, device={device_id})",
            "[DESC] Goal: Disable the screensaver, reboot the device, and verify the screensaver does not activate.",
            "[DESC] Required operations: system/settings/set, system/restart.",
            "[DESC] Pass criteria: User confirmation that the screensaver did NOT activate after the reboot and idle period.",
        ):
            LOGGER.result(line)
            logs.append(line)

        # Capability gate
        if not need(tester, device_id, "ops: system/settings/set, system/restart", result, logs):
            return result

        # Step 1 & 2: Disable screensaver and set a timeout
        for payload_data in [
            {"screenSaver": False},
            {"screenSaverTimeout": SCREENSAVER_TIMEOUT_WAIT}
        ]:
            payload = json.dumps(payload_data)
            setting_key = list(payload_data.keys())[0]
            line = f"[STEP] Setting '{setting_key}' with payload: {payload}"
            LOGGER.result(line)
            logs.append(line)
            rc, response = execute_cmd_and_log(tester, device_id, "system/settings/set", payload, logs, result)
            if dab_status_from(response, rc) != 200:
                result.test_result = "FAILED"
                line = f"[RESULT] FAILED — Could not set '{setting_key}' as a precondition."
                LOGGER.result(line)
                logs.append(line)
                return result

        # Step 3: Reboot the device
        line = "[STEP] Rebooting the device now."
        LOGGER.result(line)
        logs.append(line)
        execute_cmd_and_log(tester, device_id, "system/restart", "{}", logs)

        # Step 4: Manually confirm reboot completion
        line = "[STEP] Waiting for manual confirmation that the device has restarted."
        LOGGER.result(line)
        logs.append(line)
        while not yes_or_no(result, logs, "Has the device finished rebooting and is now idle?"):
            logs.append("Waiting for 'Y' confirmation.")
            time.sleep(5) # Add a small delay between prompts

        # Step 5: Wait for the idle timeout to pass
        line = f"[STEP] Do not interact with the device. Waiting {SCREENSAVER_TIMEOUT_WAIT} seconds."
        LOGGER.result(line)
        logs.append(line)
        waiting_for_screensaver(result, logs, SCREENSAVER_TIMEOUT_WAIT, "Ready to begin the idle wait?")

        # Step 6: Manually verify if the screensaver remained inactive
        user_validated = yes_or_no(result, logs, "Did the screensaver activate?")
        if not user_validated:
            result.test_result = "PASS"
            line = "[RESULT] PASS — User confirmed the screensaver did NOT activate, as expected."
        else:
            result.test_result = "FAILED"
            line = "[RESULT] FAILED — User reported the screensaver activated, even though it was disabled."

        LOGGER.result(line)
        logs.append(line)

    except UnsupportedOperationError as e:
        result.test_result = "OPTIONAL_FAILED"
        line = f"[RESULT] OPTIONAL_FAILED — Operation '{e.topic}' is not supported."
        LOGGER.result(line)
        logs.append(line)

    except Exception as e:
        result.test_result = "SKIPPED"
        line = f"[RESULT] SKIPPED — An unexpected error occurred: {e}"
        LOGGER.result(line)
        logs.append(line)

    finally:
        # Final summary log
        line = f"[SUMMARY] outcome={result.test_result}, user_saw_screensaver={user_validated}, test_id={test_id}, device={device_id}"
        LOGGER.result(line)
        logs.append(line)

    return result

# === Test 13: Screensaver Timeout 300 seconds Check ===
def run_screensavertimeout_300_check(dab_topic, test_category, test_name, tester, device_id):
    """
    Validates that the screensaver activates after a 300-second timeout. This is a manual test.
    """
    test_id = to_test_id(f"{dab_topic}/{test_category}")
    logs = []
    result = TestResult(test_id, device_id, "system/settings/set", "{}", "UNKNOWN", "", logs)
    user_validated = "N/A" # Default for summary

    try:
        # Header and description
        for line in (
            f"[TEST] Screensaver Timeout 300s Check (Manual) — {test_name} (test_id={test_id}, device={device_id})",
            "[DESC] Goal: Set a 300-second (5 minute) screensaver timeout and manually verify that it activates.",
            "[DESC] Required operations: system/settings/set.",
            "[DESC] Pass criteria: User confirmation that the screensaver appeared after the idle period.",
        ):
            LOGGER.result(line)
            logs.append(line)

        # Capability gate
        if not need(tester, device_id, "ops: system/settings/set", result, logs):
            return result

        # Step 1 & 2: Enable screensaver and set the 300-second timeout
        timeout_seconds = 300
        for payload_data in [
            {"screenSaver": True},
            {"screenSaverTimeout": timeout_seconds}
        ]:
            payload = json.dumps(payload_data)
            setting_key = list(payload_data.keys())[0]
            line = f"[STEP] Setting '{setting_key}' with payload: {payload}"
            LOGGER.result(line)
            logs.append(line)
            rc, response = execute_cmd_and_log(tester, device_id, "system/settings/set", payload, logs, result)
            if dab_status_from(response, rc) != 200:
                result.test_result = "FAILED"
                line = f"[RESULT] FAILED — Could not set '{setting_key}' as a precondition."
                LOGGER.result(line)
                logs.append(line)
                return result

        # Step 3: Wait for timeout and prompt user for manual verification
        line = f"[STEP] Do not interact with the device. Waiting {timeout_seconds} seconds (5 minutes) for screensaver."
        LOGGER.result(line)
        logs.append(line)

        # This function combines the user prompt and the countdown
        waiting_for_screensaver(result, logs, timeout_seconds, "Ready to begin the 5-minute idle wait?")

        line = "[STEP] Manual check required."
        LOGGER.result(line)
        logs.append(line)

        user_validated = yes_or_no(result, logs, f"Did the screensaver activate after {timeout_seconds} seconds?")
        if user_validated:
            result.test_result = "PASS"
            line = "[RESULT] PASS — User confirmed that the screensaver activated successfully."
        else:
            result.test_result = "FAILED"
            line = "[RESULT] FAILED — User reported that the screensaver did not activate."

        LOGGER.result(line)
        logs.append(line)

    except UnsupportedOperationError as e:
        result.test_result = "OPTIONAL_FAILED"
        line = f"[RESULT] OPTIONAL_FAILED — Operation '{e.topic}' is not supported."
        LOGGER.result(line)
        logs.append(line)

    except Exception as e:
        result.test_result = "SKIPPED"
        line = f"[RESULT] SKIPPED — An unexpected error occurred: {e}"
        LOGGER.result(line)
        logs.append(line)

    finally:
        # Final summary log
        line = f"[SUMMARY] outcome={result.test_result}, user_validated={user_validated}, test_id={test_id}, device={device_id}"
        LOGGER.result(line)
        logs.append(line)

    return result

# === Test 14: Screensaver Timeout Reboot Check ===
def run_screensavertimeout_reboot_check(dab_topic, test_category, test_name, tester, device_id):
    """
    Validates that the screensaver timeout setting persists after a device reboot. This is a manual test.
    """
    test_id = to_test_id(f"{dab_topic}/{test_category}")
    logs = []
    result = TestResult(test_id, device_id, "system/settings/set", "{}", "UNKNOWN", "", logs)
    setting_persisted = "N/A"
    user_validated_active = "N/A"

    try:
        # Header and description
        for line in (
            f"[TEST] Screensaver Timeout Reboot Check (Manual) — {test_name} (test_id={test_id}, device={device_id})",
            "[DESC] Goal: Set a screensaver timeout, reboot, verify the setting persists, and then confirm it activates.",
            "[DESC] Required operations: system/settings/set, system/settings/get, system/restart.",
            "[DESC] Pass criteria: The setting must persist after reboot, and the user must confirm the screensaver activates.",
        ):
            LOGGER.result(line)
            logs.append(line)

        # Capability gate
        required_ops = "ops: system/settings/set, system/settings/get, system/restart"
        if not need(tester, device_id, required_ops, result, logs):
            return result

        # Step 1: Set the screensaver timeout before rebooting
        payload_timeout = json.dumps({"screenSaverTimeout": SCREENSAVER_TIMEOUT_WAIT})
        line = f"[STEP] Setting screensaver timeout to {SCREENSAVER_TIMEOUT_WAIT}s with payload: {payload_timeout}"
        LOGGER.result(line)
        logs.append(line)
        rc, response = execute_cmd_and_log(tester, device_id, "system/settings/set", payload_timeout, logs, result)
        if dab_status_from(response, rc) != 200:
            result.test_result = "FAILED"
            line = "[RESULT] FAILED — Could not set the screensaver timeout as a precondition."
            LOGGER.result(line)
            logs.append(line)
            return result

        # Step 2: Reboot the device
        line = "[STEP] Rebooting the device now."
        LOGGER.result(line)
        logs.append(line)
        execute_cmd_and_log(tester, device_id, "system/restart", "{}", logs)

        # Step 3: Manually confirm reboot completion
        line = "[STEP] Waiting for manual confirmation that the device has restarted."
        LOGGER.result(line)
        logs.append(line)
        while not yes_or_no(result, logs, "Has the device finished rebooting and is now idle?"):
            logs.append("Waiting for 'Y' confirmation.")
            time.sleep(5)

        # Step 4: Verify the setting persisted across the reboot
        line = "[STEP] Verifying the screensaver timeout setting persisted after reboot."
        LOGGER.result(line)
        logs.append(line)
        _, response = execute_cmd_and_log(tester, device_id, "system/settings/get", "{}", logs, result)
        try:
            settings = json.loads(response) if response else {}
            persisted_timeout = settings.get("screenSaverTimeout")
            setting_persisted = (persisted_timeout == SCREENSAVER_TIMEOUT_WAIT)
            if not setting_persisted:
                 result.test_result = "FAILED"
                 line = f"[RESULT] FAILED — Setting did not persist. Expected {SCREENSAVER_TIMEOUT_WAIT}, but got {persisted_timeout}."
                 LOGGER.result(line)
                 logs.append(line)
                 return result
            line = f"[INFO] Setting successfully persisted. Value is {persisted_timeout}."
            LOGGER.info(line)
            logs.append(line)
        except Exception as e:
            result.test_result = "FAILED"
            line = f"[RESULT] FAILED — Could not parse settings after reboot: {e}"
            LOGGER.result(line)
            logs.append(line)
            return result

        # Step 5: Enable the screensaver to test the persisted timeout
        line = "[STEP] Enabling screensaver to test the timeout."
        LOGGER.result(line)
        logs.append(line)
        rc, response = execute_cmd_and_log(tester, device_id, "system/settings/set", json.dumps({"screenSaver": True}), logs, result)
        if dab_status_from(response, rc) != 200:
            result.test_result = "FAILED"
            line = "[RESULT] FAILED — Could not enable the screensaver."
            LOGGER.result(line)
            logs.append(line)
            return result

        # Step 6: Wait and manually verify activation
        line = f"[STEP] Waiting {SCREENSAVER_TIMEOUT_WAIT} seconds for screensaver to activate."
        LOGGER.result(line)
        logs.append(line)
        waiting_for_screensaver(result, logs, SCREENSAVER_TIMEOUT_WAIT, "Ready to begin the idle wait?")

        user_validated_active = yes_or_no(result, logs, "Did the screensaver activate?")
        if user_validated_active:
            result.test_result = "PASS"
            line = "[RESULT] PASS — User confirmed the screensaver activated using the persisted timeout."
        else:
            result.test_result = "FAILED"
            line = "[RESULT] FAILED — User reported the screensaver did not activate."

        LOGGER.result(line)
        logs.append(line)

    except UnsupportedOperationError as e:
        result.test_result = "OPTIONAL_FAILED"
        line = f"[RESULT] OPTIONAL_FAILED — Operation '{e.topic}' is not supported."
        LOGGER.result(line)
        logs.append(line)

    except Exception as e:
        result.test_result = "SKIPPED"
        line = f"[RESULT] SKIPPED — An unexpected error occurred: {e}"
        LOGGER.result(line)
        logs.append(line)

    finally:
        # Final summary log
        line = (f"[SUMMARY] outcome={result.test_result}, setting_persisted={setting_persisted}, "
                f"user_saw_screensaver={user_validated_active}, test_id={test_id}, device={device_id}")
        LOGGER.result(line)
        logs.append(line)

    return result

# === Test 15: ScreenSaver Timeout Guest Mode Check ===
def run_screensavertimeout_guest_mode_check(dab_topic, test_category, test_name, tester, device_id):
    """
    Validates that the screensaver can be activated while the device is in guest mode. This is a manual test.
    """
    test_id = to_test_id(f"{dab_topic}/{test_category}")
    logs = []
    result = TestResult(test_id, device_id, "system/settings/set", "{}", "UNKNOWN", "", logs)
    supports_guest_mode = "N/A"
    user_in_guest_mode = "N/A"
    user_validated_active = "N/A"

    try:
        # Header and description
        for line in (
            f"[TEST] Screensaver in Guest Mode Check (Manual) — {test_name} (test_id={test_id}, device={device_id})",
            "[DESC] Goal: Manually switch to guest mode, enable the screensaver, and verify it activates.",
            "[DESC] Required operations: system/settings/set.",
            "[DESC] Pass criteria: User confirmation that the screensaver activated while in guest mode.",
        ):
            LOGGER.result(line)
            logs.append(line)

        # Capability gate for DAB operations
        if not need(tester, device_id, "ops: system/settings/set", result, logs):
            return result

        # Step 1: Manually check if the device supports Guest Mode at all
        line = "[STEP] Manual check required: Checking for Guest Mode support."
        LOGGER.result(line)
        logs.append(line)
        supports_guest_mode = yes_or_no(result, logs, "Does this device support a Guest Mode feature?")
        if not supports_guest_mode:
            result.test_result = "OPTIONAL_FAILED"
            line = "[RESULT] OPTIONAL_FAILED — Test skipped because the device does not support Guest Mode."
            LOGGER.result(line)
            logs.append(line)
            return result

        # Step 2: Manually switch to Guest Mode
        line = "[STEP] Manual action required: Please switch the device to Guest Mode."
        LOGGER.result(line)
        logs.append(line)
        user_in_guest_mode = yes_or_no(result, logs, "Is the device now in Guest Mode? (Answering 'N' will fail this test)")
        if not user_in_guest_mode:
            result.test_result = "FAILED"
            line = "[RESULT] FAILED — Test failed because the device was not put into guest mode as required."
            LOGGER.result(line)
            logs.append(line)
            return result

        # Step 3 & 4: Enable screensaver and set a timeout
        for payload_data in [
            {"screenSaver": True},
            {"screenSaverTimeout": SCREENSAVER_TIMEOUT_WAIT}
        ]:
            payload = json.dumps(payload_data)
            setting_key = list(payload_data.keys())[0]
            line = f"[STEP] Setting '{setting_key}' with payload: {payload}"
            LOGGER.result(line)
            logs.append(line)
            rc, response = execute_cmd_and_log(tester, device_id, "system/settings/set", payload, logs, result)
            if dab_status_from(response, rc) != 200:
                result.test_result = "FAILED"
                line = f"[RESULT] FAILED — Could not set '{setting_key}' as a precondition."
                LOGGER.result(line)
                logs.append(line)
                return result

        # Step 5: Wait for the idle timeout to pass
        line = f"[STEP] Do not interact with the device. Waiting {SCREENSAVER_TIMEOUT_WAIT} seconds for the screensaver."
        LOGGER.result(line)
        logs.append(line)
        waiting_for_screensaver(result, logs, SCREENSAVER_TIMEOUT_WAIT, "Ready to begin the idle wait?")

        # Step 6: Manually verify activation
        user_validated_active = yes_or_no(result, logs, "Did the screensaver activate while in guest mode?")
        if user_validated_active:
            result.test_result = "PASS"
            line = "[RESULT] PASS — User confirmed the screensaver activated in guest mode."
        else:
            result.test_result = "FAILED"
            line = "[RESULT] FAILED — User reported the screensaver did not activate in guest mode."

        LOGGER.result(line)
        logs.append(line)

    except UnsupportedOperationError as e:
        result.test_result = "OPTIONAL_FAILED"
        line = f"[RESULT] OPTIONAL_FAILED — Operation '{e.topic}' is not supported."
        LOGGER.result(line)
        logs.append(line)

    except Exception as e:
        result.test_result = "SKIPPED"
        line = f"[RESULT] SKIPPED — An unexpected error occurred: {e}"
        LOGGER.result(line)
        logs.append(line)

    finally:
        # Final summary log
        line = (f"[SUMMARY] outcome={result.test_result}, supports_guest_mode={supports_guest_mode}, "
                f"in_guest_mode={user_in_guest_mode}, screensaver_activated={user_validated_active}, "
                f"test_id={test_id}, device={device_id}")
        LOGGER.result(line)
        logs.append(line)

    return result

# === Test 16: ScreenSaver Min Timeout Check ===
def run_screensavertimeout_minimum_check(dab_topic, test_category, test_name, tester, device_id):
    """
    Validates that the screensaver can be activated using the device's reported minimum timeout value.
    This is a manual test.
    """
    test_id = to_test_id(f"{dab_topic}/{test_category}")
    logs = []
    result = TestResult(test_id, device_id, "system/settings/list", "{}", "UNKNOWN", "", logs)
    min_timeout = "N/A"
    user_validated = "N/A"

    try:
        # Header and description
        for line in (
            f"[TEST] Screensaver Minimum Timeout Check (Manual) — {test_name} (test_id={test_id}, device={device_id})",
            "[DESC] Goal: Get the minimum screensaver timeout, apply it, and verify the screensaver activates.",
            "[DESC] Required operations: system/settings/list, system/settings/set.",
            "[DESC] Pass criteria: User confirmation that the screensaver appeared after the minimum idle period.",
        ):
            LOGGER.result(line)
            logs.append(line)

        # Capability gate
        required_ops = "ops: system/settings/list, system/settings/set"
        if not need(tester, device_id, required_ops, result, logs):
            return result

        # Step 1: Get the minimum supported screensaver timeout
        line = "[STEP] Getting the device's minimum supported screensaver timeout."
        LOGGER.result(line)
        logs.append(line)
        min_timeout, result = get_supported_setting(tester, device_id, "screenSaverMinTimeout", result, logs)
        if not min_timeout:
            # get_supported_setting already logs the failure reason and sets the result
            return result
        line = f"[INFO] Device reports minimum screensaver timeout is: {min_timeout} seconds."
        LOGGER.info(line)
        logs.append(line)

        # Step 2 & 3: Enable screensaver and set the minimum timeout
        for payload_data in [
            {"screenSaver": True},
            {"screenSaverTimeout": min_timeout}
        ]:
            payload = json.dumps(payload_data)
            setting_key = list(payload_data.keys())[0]
            line = f"[STEP] Setting '{setting_key}' with payload: {payload}"
            LOGGER.result(line)
            logs.append(line)
            rc, response = execute_cmd_and_log(tester, device_id, "system/settings/set", payload, logs, result)
            if dab_status_from(response, rc) != 200:
                result.test_result = "FAILED"
                line = f"[RESULT] FAILED — Could not set '{setting_key}' as a precondition."
                LOGGER.result(line)
                logs.append(line)
                return result

        # Step 4: Wait for the idle timeout to pass and get user confirmation
        line = f"[STEP] Do not interact with the device. Waiting {min_timeout} seconds for the screensaver."
        LOGGER.result(line)
        logs.append(line)
        waiting_for_screensaver(result, logs, min_timeout, "Ready to begin the idle wait?")

        line = "[STEP] Manual check required."
        LOGGER.result(line)
        logs.append(line)

        user_validated = yes_or_no(result, logs, f"Did the screensaver activate after {min_timeout} seconds?")
        if user_validated:
            result.test_result = "PASS"
            line = "[RESULT] PASS — User confirmed the screensaver activated with the minimum timeout."
        else:
            result.test_result = "FAILED"
            line = "[RESULT] FAILED — User reported the screensaver did not activate."

        LOGGER.result(line)
        logs.append(line)

    except UnsupportedOperationError as e:
        result.test_result = "OPTIONAL_FAILED"
        line = f"[RESULT] OPTIONAL_FAILED — Operation '{e.topic}' is not supported."
        LOGGER.result(line)
        logs.append(line)

    except Exception as e:
        result.test_result = "SKIPPED"
        line = f"[RESULT] SKIPPED — An unexpected error occurred: {e}"
        LOGGER.result(line)
        logs.append(line)

    finally:
        # Final summary log
        line = (f"[SUMMARY] outcome={result.test_result}, min_timeout_used={min_timeout}, "
                f"user_validated={user_validated}, test_id={test_id}, device={device_id}")
        LOGGER.result(line)
        logs.append(line)

    return result

# === Test 17: ScreenSaver Min Timeout Reboot Check ===
def run_screensavermintimeout_reboot_check(dab_topic, test_category, test_name, tester, device_id):
    """
    Verifies that the minimum screensaver timeout value is not altered after a device restart.
    """
    test_id = to_test_id(f"{dab_topic}/{test_category}")
    logs = []
    result = TestResult(test_id, device_id, "system/settings/list", "{}", "UNKNOWN", "", logs)
    min_timeout_before = "N/A"
    min_timeout_after = "N/A"

    try:
        # Header and description
        for line in (
            f"[TEST] Screensaver Min Timeout After Reboot Check — {test_name} (test_id={test_id}, device={device_id})",
            "[DESC] Goal: Get the minimum timeout, reboot, get it again, and verify the value is unchanged.",
            "[DESC] Required operations: system/settings/list, system/restart.",
            "[DESC] Pass criteria: The timeout value must be the same before and after the reboot.",
        ):
            LOGGER.result(line)
            logs.append(line)

        # Capability gate
        required_ops = "ops: system/settings/list, system/restart"
        if not need(tester, device_id, required_ops, result, logs):
            return result

        # Step 1: Get the initial minimum timeout value
        line = "[STEP] Getting the minimum screensaver timeout before reboot."
        LOGGER.result(line)
        logs.append(line)
        min_timeout_before, result = get_supported_setting(tester, device_id, "screenSaverMinTimeout", result, logs)
        if not min_timeout_before:
            return result
        line = f"[INFO] Value before reboot: {min_timeout_before}"
        LOGGER.info(line)
        logs.append(line)

        # Step 2: Reboot the device
        line = "[STEP] Rebooting the device now."
        LOGGER.result(line)
        logs.append(line)
        execute_cmd_and_log(tester, device_id, "system/restart", "{}", logs)

        # Step 3: Manually confirm reboot completion
        line = "[STEP] Waiting for manual confirmation that the device has restarted."
        LOGGER.result(line)
        logs.append(line)
        while not yes_or_no(result, logs, "Has the device finished rebooting and is now idle?"):
            logs.append("Waiting for 'Y' confirmation.")
            time.sleep(5)

        # Step 4: Get the minimum timeout again after reboot
        line = "[STEP] Getting the minimum screensaver timeout after reboot."
        LOGGER.result(line)
        logs.append(line)
        min_timeout_after, result = get_supported_setting(tester, device_id, "screenSaverMinTimeout", result, logs)
        if not min_timeout_after:
            return result
        line = f"[INFO] Value after reboot: {min_timeout_after}"
        LOGGER.info(line)
        logs.append(line)

        # Step 5: Compare the values
        if min_timeout_before == min_timeout_after:
            result.test_result = "PASS"
            line = "[RESULT] PASS — The minimum timeout value was unchanged after reboot."
        else:
            result.test_result = "FAILED"
            line = "[RESULT] FAILED — The minimum timeout value changed after reboot."

        LOGGER.result(line)
        logs.append(line)

    except UnsupportedOperationError as e:
        result.test_result = "OPTIONAL_FAILED"
        line = f"[RESULT] OPTIONAL_FAILED — Operation '{e.topic}' is not supported."
        LOGGER.result(line)
        logs.append(line)

    except Exception as e:
        result.test_result = "SKIPPED"
        line = f"[RESULT] SKIPPED — An unexpected error occurred: {e}"
        LOGGER.result(line)
        logs.append(line)

    finally:
        # Final summary log
        line = (f"[SUMMARY] outcome={result.test_result}, timeout_before={min_timeout_before}, "
                f"timeout_after={min_timeout_after}, test_id={test_id}, device={device_id}")
        LOGGER.result(line)
        logs.append(line)

    return result

# === Test 18: High Contrast Text Check Text Over Images ===
def run_highContrastText_text_over_images_check(dab_topic, test_category, test_name, tester, device_id):
    """
    Verifies that enabling high contrast text improves legibility of text over images. This is a manual test.
    """
    test_id = to_test_id(f"{dab_topic}/{test_category}")
    logs = []
    result = TestResult(test_id, device_id, "system/settings/set", "{}", "UNKNOWN", "", logs)
    user_navigated = "N/A"
    user_validated_legible = "N/A"

    try:
        # Header and description
        for line in (
            f"[TEST] High Contrast Text Over Images Check (Manual) — {test_name} (test_id={test_id}, device={device_id})",
            "[DESC] Goal: Manually verify that enabling high contrast text improves the legibility of text over images.",
            "[DESC] Required operations: system/settings/set.",
            "[DESC] Pass criteria: User confirmation that text becomes clearly legible after the setting is enabled.",
        ):
            LOGGER.result(line)
            logs.append(line)

        # Capability gate
        if not need(tester, device_id, "ops: system/settings/set", result, logs):
            return result

        # Step 1: Set a known state by disabling high contrast text first
        payload_disable = json.dumps({"highContrastText": False})
        line = f"[STEP] Precondition: Disabling high contrast text with payload: {payload_disable}"
        LOGGER.result(line)
        logs.append(line)
        rc, response = execute_cmd_and_log(tester, device_id, "system/settings/set", payload_disable, logs, result)
        if dab_status_from(response, rc) != 200:
            result.test_result = "FAILED"
            line = "[RESULT] FAILED — Could not disable high contrast text as a precondition."
            LOGGER.result(line)
            logs.append(line)
            return result

        # Step 2: Manually navigate to the correct screen
        line = "[STEP] Manual action required: Navigate to a screen where text is displayed over an image."
        LOGGER.result(line)
        logs.append(line)
        user_navigated = yes_or_no(result, logs, "Are you on a screen with text over an image?")
        if not user_navigated:
            result.test_result = "FAILED"
            line = "[RESULT] FAILED — Test failed because the required screen was not navigated to."
            LOGGER.result(line)
            logs.append(line)
            return result

        # Step 3: Enable High Contrast Text
        payload_enable = json.dumps({"highContrastText": True})
        line = f"[STEP] Action: Enabling high contrast text with payload: {payload_enable}"
        LOGGER.result(line)
        logs.append(line)
        rc, response = execute_cmd_and_log(tester, device_id, "system/settings/set", payload_enable, logs, result)
        if dab_status_from(response, rc) != 200:
            result.test_result = "FAILED"
            line = f"[RESULT] FAILED — The set command to enable high contrast text failed."
            LOGGER.result(line)
            logs.append(line)
            return result

        # Step 4: Manually verify the visual change
        user_validated_legible = yes_or_no(result, logs, "Is the text over the image now clearly legible with high contrast?")
        if user_validated_legible:
            result.test_result = "PASS"
            line = "[RESULT] PASS — User confirmed the text is now legible."
        else:
            result.test_result = "FAILED"
            line = "[RESULT] FAILED — User reported the text is still not clearly legible."

        LOGGER.result(line)
        logs.append(line)

    except UnsupportedOperationError as e:
        result.test_result = "OPTIONAL_FAILED"
        line = f"[RESULT] OPTIONAL_FAILED — Operation '{e.topic}' is not supported."
        LOGGER.result(line)
        logs.append(line)

    except Exception as e:
        result.test_result = "SKIPPED"
        line = f"[RESULT] SKIPPED — An unexpected error occurred: {e}"
        LOGGER.result(line)
        logs.append(line)

    finally:
        # Final summary log
        line = (f"[SUMMARY] outcome={result.test_result}, user_navigated={user_navigated}, "
                f"legibility_confirmed={user_validated_legible}, test_id={test_id}, device={device_id}")
        LOGGER.result(line)
        logs.append(line)

    return result

# === Test 19: High Contrast Text Check During Video Playback ===
def run_highContrastText_video_playback_check(dab_topic, test_category, test_name, tester, device_id):
    """
    Verifies that toggling high contrast text does not interrupt video playback. This is a manual test.
    """
    test_id = to_test_id(f"{dab_topic}/{test_category}")
    logs = []
    result = TestResult(test_id, device_id, "system/settings/set", "{}", "UNKNOWN", "", logs)
    video_was_playing = "N/A"
    playback_unaffected = "N/A"

    try:
        # Header and description
        for line in (
            f"[TEST] High Contrast Text During Video Check (Manual) — {test_name} (test_id={test_id}, device={device_id})",
            "[DESC] Goal: Manually verify that toggling high contrast text during video playback does not cause interruptions.",
            "[DESC] Required operations: system/settings/set.",
            "[DESC] Pass criteria: User confirmation that video playback was not affected.",
        ):
            LOGGER.result(line)
            logs.append(line)

        # Capability gate
        if not need(tester, device_id, "ops: system/settings/set", result, logs):
            return result

        # Step 1: Set a known state by disabling high contrast text first
        payload_disable = json.dumps({"highContrastText": False})
        line = f"[STEP] Precondition: Disabling high contrast text with payload: {payload_disable}"
        LOGGER.result(line)
        logs.append(line)
        rc, response = execute_cmd_and_log(tester, device_id, "system/settings/set", payload_disable, logs, result)
        if dab_status_from(response, rc) != 200:
            result.test_result = "FAILED"
            line = "[RESULT] FAILED — Could not disable high contrast text as a precondition."
            LOGGER.result(line)
            logs.append(line)
            return result

        # Step 2: Manually start video playback
        line = "[STEP] Manual action required: Start playing any video on the device (e.g., in YouTube)."
        LOGGER.result(line)
        logs.append(line)
        video_was_playing = yes_or_no(result, logs, "Is a video currently playing on the screen?")
        if not video_was_playing:
            result.test_result = "FAILED"
            line = "[RESULT] FAILED — Test failed because video playback was not started as required."
            LOGGER.result(line)
            logs.append(line)
            return result

        # Step 3: Enable High Contrast Text while video is playing
        payload_enable = json.dumps({"highContrastText": True})
        line = f"[STEP] Action: Enabling high contrast text with payload: {payload_enable}"
        LOGGER.result(line)
        logs.append(line)
        rc, response = execute_cmd_and_log(tester, device_id, "system/settings/set", payload_enable, logs, result)
        if dab_status_from(response, rc) != 200:
            result.test_result = "FAILED"
            line = f"[RESULT] FAILED — The set command to enable high contrast text failed."
            LOGGER.result(line)
            logs.append(line)
            return result

        # Step 4: Manually verify the video playback was not affected
        playback_unaffected = yes_or_no(result, logs, "Was the video playback smooth and uninterrupted when the setting was changed?")
        if playback_unaffected:
            result.test_result = "PASS"
            line = "[RESULT] PASS — User confirmed video playback was not affected."
        else:
            result.test_result = "FAILED"
            line = "[RESULT] FAILED — User reported that video playback was interrupted or affected."

        LOGGER.result(line)
        logs.append(line)

    except UnsupportedOperationError as e:
        result.test_result = "OPTIONAL_FAILED"
        line = f"[RESULT] OPTIONAL_FAILED — Operation '{e.topic}' is not supported."
        LOGGER.result(line)
        logs.append(line)

    except Exception as e:
        result.test_result = "SKIPPED"
        line = f"[RESULT] SKIPPED — An unexpected error occurred: {e}"
        LOGGER.result(line)
        logs.append(line)

    finally:
        # Final summary log
        line = (f"[SUMMARY] outcome={result.test_result}, video_was_playing={video_was_playing}, "
                f"playback_unaffected={playback_unaffected}, test_id={test_id}, device={device_id}")
        LOGGER.result(line)
        logs.append(line)

    return result
# === Test 20: SetInvalidVoiceAssistant ===
def run_set_invalid_voice_assistant_check(dab_topic, test_category, test_name, tester, device_id):
    """
    Validates that the system correctly rejects an unsupported voice assistant name. This is a negative test.
    """
    test_id = to_test_id(f"{dab_topic}/{test_category}")
    invalid_assistant = "invalid"
    payload = json.dumps({"voiceAssistant": invalid_assistant})
    logs = []
    result = TestResult(test_id, device_id, "voice/set", payload, "UNKNOWN", "", logs)
    status = "N/A"

    try:
        # Header and description
        for line in (
            f"[TEST] Set Invalid Voice Assistant (Negative) — {test_name} (test_id={test_id}, device={device_id})",
            f"[DESC] Goal: Attempt to set a voice assistant to an invalid name ('{invalid_assistant}') and expect an error.",
            "[DESC] Required operations: voice/set.",
            "[DESC] Pass criteria: The 'voice/set' command must return a non-200 status code.",
        ):
            LOGGER.result(line)
            logs.append(line)

        # Capability gate
        if not need(tester, device_id, "ops: voice/set", result, logs):
            return result
        
        # Optional Step: List supported assistants for context in the logs
        try:
            line = "[STEP] Listing supported voice assistants for context (optional)."
            LOGGER.info(line)
            logs.append(line)
            _, resp_list = execute_cmd_and_log(tester, device_id, "voice/list", "{}", logs)
            if resp_list:
                supported_list = json.loads(resp_list).get("voiceAssistants", [])
                logs.append(f"[INFO] Currently supported assistants: {supported_list}")
        except Exception:
            logs.append("[INFO] Could not list voice assistants; proceeding with test.")


        # Step 1: Attempt to set the invalid voice assistant
        line = f"[STEP] Attempting to set voice assistant with invalid payload: {payload}"
        LOGGER.result(line)
        logs.append(line)
        rc, response = execute_cmd_and_log(tester, device_id, "voice/set", payload, logs, result)
        status = dab_status_from(response, rc)

        # Step 2: Validate that the command failed as expected
        if status != 200:
            result.test_result = "PASS"
            line = f"[RESULT] PASS — The device correctly rejected the invalid assistant with status {status}."
        else:
            result.test_result = "FAILED"
            line = f"[RESULT] FAILED — The device unexpectedly accepted the invalid assistant with status 200."
        
        LOGGER.result(line)
        logs.append(line)

    except UnsupportedOperationError as e:
        result.test_result = "OPTIONAL_FAILED"
        line = f"[RESULT] OPTIONAL_FAILED — Operation '{e.topic}' is not supported."
        LOGGER.result(line)
        logs.append(line)

    except Exception as e:
        result.test_result = "SKIPPED"
        line = f"[RESULT] SKIPPED — An unexpected error occurred: {e}"
        LOGGER.result(line)
        logs.append(line)

    finally:
        # Final summary log
        line = (f"[SUMMARY] outcome={result.test_result}, received_status={status}, "
                f"test_id={test_id}, device={device_id}")
        LOGGER.result(line)
        logs.append(line)

    return result

# === Test 21: Device Restart and Telemetry Validation ===
def run_device_restart_and_telemetry_check(dab_topic, test_category, test_name, tester, device_id):
    """
    Validates the full device restart and telemetry workflow.
    """
    test_id = to_test_id(f"{dab_topic}/{test_category}")
    logs = []
    result = TestResult(test_id, device_id, "system/restart", "{}", "UNKNOWN", "", logs)
    device_ready = False
    metrics_received = False

    try:
        # Header and description
        for line in (
            f"[TEST] Device Restart and Telemetry Check — {test_name} (test_id={test_id}, device={device_id})",
            "[DESC] Goal: Restart the device, wait for it to become healthy, then start, receive, and stop telemetry.",
            "[DESC] Required operations: system/restart, health-check/get, device-telemetry/start, device-telemetry/stop.",
            "[DESC] Pass criteria: All steps must complete successfully, including receiving at least one telemetry metric.",
        ):
            LOGGER.result(line)
            logs.append(line)

        # Capability gate
        required_ops = "ops: system/restart, health-check/get, device-telemetry/start, device-telemetry/stop"
        if not need(tester, device_id, required_ops, result, logs):
            return result

        # Step 1: Restart the device and wait for it to come back online
        line = "[STEP] Restarting the device. This may take several minutes."
        LOGGER.result(line)
        logs.append(line)
        execute_cmd_and_log(tester, device_id, "system/restart", "{}", logs)

        line = f"[WAIT] Polling health-check every {HEALTH_CHECK_INTERVAL}s for up to {DEVICE_REBOOT_WAIT}s..."
        LOGGER.info(line)
        logs.append(line)
        
        start_time = time.time()
        while time.time() - start_time < DEVICE_REBOOT_WAIT:
            try:
                rc, resp = execute_cmd_and_log(tester, device_id, "health-check/get", "{}", logs)
                if dab_status_from(resp, rc) == 200:
                    device_ready = True
                    break
            except Exception:
                # Suppress errors during polling as the device may be temporarily unreachable
                pass
            time.sleep(HEALTH_CHECK_INTERVAL)

        if not device_ready:
            result.test_result = "FAILED"
            line = f"[RESULT] FAILED — Device did not become healthy within the {DEVICE_REBOOT_WAIT}s timeout."
            LOGGER.result(line)
            logs.append(line)
            return result
        
        line = "[INFO] Device is online and healthy."
        LOGGER.info(line)
        logs.append(line)

        # Step 2: Start telemetry and wait for metrics
        line = "[STEP] Starting device telemetry."
        LOGGER.result(line)
        logs.append(line)
        payload_start = json.dumps({"duration": TELEMETRY_DURATION_MS})
        rc, resp = execute_cmd_and_log(tester, device_id, "device-telemetry/start", payload_start, logs)
        if dab_status_from(resp, rc) != 200:
            result.test_result = "FAILED"
            line = "[RESULT] FAILED — Could not start telemetry session."
            LOGGER.result(line)
            logs.append(line)
            return result
        
        line = f"[WAIT] Listening for telemetry metrics for up to {TELEMETRY_METRICS_WAIT}s..."
        LOGGER.info(line)
        logs.append(line)
        
        telemetry_wait_start = time.time()
        while time.time() - telemetry_wait_start < TELEMETRY_METRICS_WAIT:
            try:
                # This assumes a client that can listen on a topic for a new message
                # If not, this part needs to be adapted to the specific MQTT client's implementation
                metric_msg = tester.dab_client.get_message(f"dab/{device_id}/device-telemetry/metrics", timeout=3)
                if metric_msg:
                    metrics_received = True
                    logs.append(f"[INFO] Received telemetry metric: {metric_msg}")
                    LOGGER.info(logs[-1])
                    break
            except Exception:
                pass # Ignore timeouts and continue listening

        if not metrics_received:
            result.test_result = "FAILED"
            line = f"[RESULT] FAILED — Did not receive any telemetry metrics within the {TELEMETRY_METRICS_WAIT}s timeout."
            LOGGER.result(line)
            logs.append(line)
            return result

        # Step 3: Stop telemetry
        line = "[STEP] Stopping device telemetry."
        LOGGER.result(line)
        logs.append(line)
        execute_cmd_and_log(tester, device_id, "device-telemetry/stop", "{}", logs)
        
        result.test_result = "PASS"
        line = "[RESULT] PASS — Successfully completed the restart and telemetry workflow."
        LOGGER.result(line)
        logs.append(line)

    except UnsupportedOperationError as e:
        result.test_result = "OPTIONAL_FAILED"
        line = f"[RESULT] OPTIONAL_FAILED — Operation '{e.topic}' is not supported."
        LOGGER.result(line)
        logs.append(line)

    except Exception as e:
        result.test_result = "SKIPPED"
        line = f"[RESULT] SKIPPED — An unexpected error occurred: {e}"
        LOGGER.result(line)
        logs.append(line)

    finally:
        # Final summary log
        line = (f"[SUMMARY] outcome={result.test_result}, device_ready={device_ready}, "
                f"metrics_received={metrics_received}, test_id={test_id}, device={device_id}")
        LOGGER.result(line)
        logs.append(line)

    return result

# === Test 22: Stop App Telemetry Without Active Session (Negative) ===
def run_stop_app_telemetry_without_active_session_check(dab_topic, test_category, test_name, tester, device_id):
    """
    Ensures the device handles a redundant 'app-telemetry/stop' command gracefully when no session is active.
    This is a negative test case.
    """
    test_id = to_test_id(f"{dab_topic}/{test_category}")
    app_id = config.apps.get("youtube", "YouTube")
    payload = json.dumps({"appId": app_id})
    logs = []
    result = TestResult(test_id, device_id, "app-telemetry/stop", payload, "UNKNOWN", "", logs)
    status = "N/A"

    try:
        # Header and description
        for line in (
            f"[TEST] Stop App Telemetry Without Active Session (Negative) — {test_name} (test_id={test_id}, device={device_id})",
            "[DESC] Goal: Send an 'app-telemetry/stop' command when no session is running and verify a graceful response.",
            "[DESC] Required operations: app-telemetry/stop.",
            "[DESC] Pass criteria: The command must return a 200 (gracefully ignored) OR a 4xx/5xx error indicating no active session.",
        ):
            LOGGER.result(line)
            logs.append(line)

        # Capability gate
        if not need(tester, device_id, "ops: app-telemetry/stop", result, logs):
            return result

        # Step 1: Send the stop command directly, assuming no active session
        line = f"[STEP] Sending 'app-telemetry/stop' with payload: {payload}"
        LOGGER.result(line)
        logs.append(line)
        rc, response = execute_cmd_and_log(tester, device_id, "app-telemetry/stop", payload, logs, result)
        status = dab_status_from(response, rc)
        
        message = ""
        try:
            if response:
                message = str(json.loads(response).get("error", "")).lower()
        except Exception:
            pass # Ignore if response is not valid JSON

        # Step 2: Validate the response
        if status == 200:
            result.test_result = "PASS"
            line = "[RESULT] PASS — Device gracefully accepted the stop request with status 200."
        elif status in (400, 500) and ("not started" in message or "no active session" in message):
            result.test_result = "PASS"
            line = f"[RESULT] PASS — Device correctly returned an error for no active session (Status: {status})."
        else:
            result.test_result = "FAILED"
            line = f"[RESULT] FAILED — Received an unexpected response (Status: {status}, Message: '{message}')."
        
        LOGGER.result(line)
        logs.append(line)

    except UnsupportedOperationError as e:
        result.test_result = "OPTIONAL_FAILED"
        line = f"[RESULT] OPTIONAL_FAILED — Operation '{e.topic}' is not supported."
        LOGGER.result(line)
        logs.append(line)

    except Exception as e:
        result.test_result = "SKIPPED"
        line = f"[RESULT] SKIPPED — An unexpected error occurred: {e}"
        LOGGER.result(line)
        logs.append(line)

    finally:
        # Final summary log
        line = (f"[SUMMARY] outcome={result.test_result}, received_status={status}, "
                f"test_id={test_id}, device={device_id}, appId={app_id}")
        LOGGER.result(line)
        logs.append(line)

    return result

# === Test23: Launch Video and Verify Health Check ===
def run_launch_video_and_health_check(dab_topic, test_category, test_name, tester, device_id):
    """
    Launches a video and then performs a health check to ensure the device remains stable under load.
    """
    test_id = to_test_id(f"{dab_topic}/{test_category}")
    app_id = config.apps.get("youtube", "YouTube")
    video_id = "2ZggAa6LuiM"  # A standard, reliable test video
    payload = json.dumps({"appId": app_id, "contentId": video_id})
    logs = []
    result = TestResult(test_id, device_id, "applications/launch-with-content", payload, "UNKNOWN", "", logs)
    health_status = "N/A"
    is_healthy = "N/A"

    try:
        # Header and description
        for line in (
            f"[TEST] Launch Video and Health Check — {test_name} (test_id={test_id}, device={device_id})",
            "[DESC] Goal: Launch a video, wait for it to play, and then verify the device is still healthy.",
            "[DESC] Required operations: applications/launch-with-content, health-check/get, applications/exit.",
            "[DESC] Pass criteria: The health check must return status 200 and a 'healthy': true response.",
        ):
            LOGGER.result(line)
            logs.append(line)

        # Capability gate
        required_ops = "ops: applications/launch-with-content, health-check/get, applications/exit"
        if not need(tester, device_id, required_ops, result, logs):
            return result

        # Step 1: Launch the video content
        line = f"[STEP] Launching video '{video_id}' in '{app_id}'."
        LOGGER.result(line)
        logs.append(line)
        rc, response = execute_cmd_and_log(tester, device_id, "applications/launch-with-content", payload, logs, result)
        if dab_status_from(response, rc) != 200:
            result.test_result = "FAILED"
            line = "[RESULT] FAILED — The command to launch the video failed."
            LOGGER.result(line)
            logs.append(line)
            return result

        # Step 2: Wait for video playback to stabilize
        wait_time = APP_LAUNCH_WAIT + CONTENT_LOAD_WAIT
        line = f"[WAIT] Allowing {wait_time}s for video playback to start."
        LOGGER.info(line)
        logs.append(line)
        time.sleep(wait_time)

        # Step 3: Perform a health check
        line = "[STEP] Performing a health check while video is playing."
        LOGGER.result(line)
        logs.append(line)
        rc, health_resp = execute_cmd_and_log(tester, device_id, "health-check/get", "{}", logs, result)
        health_status = dab_status_from(health_resp, rc)

        try:
            is_healthy = json.loads(health_resp).get("healthy", False) if health_resp else False
        except Exception:
            is_healthy = False
            logs.append("[INFO] Could not parse 'healthy' field from health check response.")

        if health_status == 200 and is_healthy:
            result.test_result = "PASS"
            line = "[RESULT] PASS — Device health check passed while video was playing."
        else:
            result.test_result = "FAILED"
            line = f"[RESULT] FAILED — Device health check failed. Status: {health_status}, Healthy: {is_healthy}"
        
        LOGGER.result(line)
        logs.append(line)

    except UnsupportedOperationError as e:
        result.test_result = "OPTIONAL_FAILED"
        line = f"[RESULT] OPTIONAL_FAILED — Operation '{e.topic}' is not supported."
        LOGGER.result(line)
        logs.append(line)

    except Exception as e:
        result.test_result = "SKIPPED"
        line = f"[RESULT] SKIPPED — An unexpected error occurred: {e}"
        LOGGER.result(line)
        logs.append(line)

    finally:
        # Cleanup Step: Always try to exit the application
        try:
            line = f"[CLEANUP] Exiting application '{app_id}'."
            LOGGER.info(line)
            logs.append(line)
            execute_cmd_and_log(tester, device_id, "applications/exit", json.dumps({"appId": app_id}), logs)
        except Exception as e:
            line = f"[CLEANUP] Failed to exit application '{app_id}': {e}"
            LOGGER.warn(line)
            logs.append(line)

        # Final summary log
        line = (f"[SUMMARY] outcome={result.test_result}, health_status={health_status}, is_healthy={is_healthy}, "
                f"test_id={test_id}, device={device_id}")
        LOGGER.result(line)
        logs.append(line)

    return result

# === Test24: Voice List With No Voice Assistant Configured (Negative / Optional) ===
def run_voice_list_with_no_voice_assistant(dab_topic, test_category, test_name, tester, device_id):
    """
    Validates system behavior when requesting the list of voice assistants on a device with none configured.
    """
    test_id = to_test_id(f"{dab_topic}/{test_category}")
    logs = []
    result = TestResult(test_id, device_id, "voice/list", "{}", "UNKNOWN", "", logs)
    status = "N/A"
    assistant_count = "N/A"

    try:
        # Header and description
        for line in (
            f"[TEST] Voice List With No Assistant (Negative/Optional) — {test_name} (test_id={test_id}, device={device_id})",
            "[DESC] Goal: Request the list of voice assistants and expect an empty list if none are configured.",
            "[DESC] Required operations: voice/list.",
            "[DESC] Pass criteria: Returns a 200 status with an empty 'voiceAssistants' array.",
            "[DESC] Note: If assistants are pre-configured, this test is marked OPTIONAL_FAILED.",
        ):
            LOGGER.result(line)
            logs.append(line)

        # Capability gate
        if not need(tester, device_id, "ops: voice/list", result, logs):
            return result

        # Step 1: Send the voice/list request
        line = "[STEP] Sending 'voice/list' request."
        LOGGER.result(line)
        logs.append(line)
        rc, response = execute_cmd_and_log(tester, device_id, "voice/list", "{}", logs, result)
        status = dab_status_from(response, rc)
        
        assistants = []
        try:
            if response:
                assistants = json.loads(response).get("voiceAssistants", [])
                assistant_count = len(assistants)
        except Exception:
            logs.append(f"[INFO] Could not parse voice/list response: {response}")

        # Step 2: Validate the response
        if status == 200 and isinstance(assistants, list) and len(assistants) == 0:
            result.test_result = "PASS"
            line = "[RESULT] PASS — Device correctly returned an empty list of assistants."
        elif status == 200 and len(assistants) > 0:
            result.test_result = "OPTIONAL_FAILED"
            line = f"[RESULT] OPTIONAL_FAILED — Device has pre-configured assistants: {assistants}"
        else:
            result.test_result = "FAILED"
            line = f"[RESULT] FAILED — Received unexpected status {status} or invalid response format."

        LOGGER.result(line)
        logs.append(line)

    except UnsupportedOperationError as e:
        result.test_result = "OPTIONAL_FAILED"
        line = f"[RESULT] OPTIONAL_FAILED — Operation '{e.topic}' is not supported."
        LOGGER.result(line)
        logs.append(line)

    except Exception as e:
        result.test_result = "SKIPPED"
        line = f"[RESULT] SKIPPED — An unexpected error occurred: {e}"
        LOGGER.result(line)
        logs.append(line)

    finally:
        # Final summary log
        line = (f"[SUMMARY] outcome={result.test_result}, received_status={status}, assistant_count={assistant_count}, "
                f"test_id={test_id}, device={device_id}")
        LOGGER.result(line)
        logs.append(line)

    return result

# === Test25: Validates that launching an uninstalled app fails with a relevant error. Negative test case. ===
def run_launch_when_uninstalled_check(dab_topic, test_category, test_name, tester, device_id):
    """
    Validates that launching an uninstalled app fails with a relevant error. Negative test case.
    """
    test_id = to_test_id(f"{dab_topic}/{test_category}")
    app_id = config.apps.get("removable_app")
    logs = []
    result = TestResult(test_id, device_id, "applications/launch", "{}", "UNKNOWN", "", logs)
    launch_status = "N/A"

    try:
        # Header and description
        for line in (
            f"[TEST] Launch App When Uninstalled (Negative) — {test_name} (test_id={test_id}, device={device_id})",
            "[DESC] Goal: Uninstall an app, attempt to launch it, and verify the launch fails.",
            "[DESC] Required ops: applications/uninstall, applications/launch, applications/install (for cleanup).",
            "[DESC] Pass criteria: The launch attempt must return a non-200 status.",
        ):
            LOGGER.result(line)
            logs.append(line)

        # Precondition check
        if not app_id:
            result.test_result = "SKIPPED"
            line = "[RESULT] SKIPPED — 'removable_app' not defined in config.apps."
            LOGGER.result(line)
            logs.append(line)
            return result

        # Capability gate
        required_ops = "ops: applications/uninstall, applications/launch, applications/install"
        if not need(tester, device_id, required_ops, result, logs):
            return result

        # Step 1: Uninstall the app
        line = f"[STEP] Uninstalling '{app_id}' as a precondition."
        LOGGER.result(line)
        logs.append(line)
        execute_cmd_and_log(tester, device_id, "applications/uninstall", json.dumps({"appId": app_id}), logs)
        time.sleep(APP_UNINSTALL_WAIT)

        # Step 2: Attempt to launch the uninstalled app
        line = f"[STEP] Attempting to launch the uninstalled app '{app_id}'."
        LOGGER.result(line)
        logs.append(line)
        rc, response = execute_cmd_and_log(tester, device_id, "applications/launch", json.dumps({"appId": app_id}), logs)
        launch_status = dab_status_from(response, rc)

        if launch_status != 200:
            result.test_result = "PASS"
            line = f"[RESULT] PASS — Launch failed as expected with status {launch_status}."
        else:
            result.test_result = "FAILED"
            line = f"[RESULT] FAILED — Launch succeeded unexpectedly with status 200."
        
        LOGGER.result(line)
        logs.append(line)

    except UnsupportedOperationError as e:
        result.test_result = "OPTIONAL_FAILED"
        line = f"[RESULT] OPTIONAL_FAILED — Operation '{e.topic}' is not supported."
        LOGGER.result(line)
        logs.append(line)

    except Exception as e:
        result.test_result = "SKIPPED"
        line = f"[RESULT] SKIPPED — An unexpected error occurred: {e}"
        LOGGER.result(line)
        logs.append(line)

    finally:
        # Cleanup: Reinstall the app so other tests are not affected
        if app_id:
            try:
                line = f"[CLEANUP] Reinstalling '{app_id}' to restore state."
                LOGGER.info(line)
                logs.append(line)
                apk_path = ensure_app_available(app_id)
                install_payload = json.dumps({"fileLocation": f"file://{apk_path}"})
                execute_cmd_and_log(tester, device_id, "applications/install", install_payload, logs)
            except Exception as e:
                line = f"[CLEANUP] WARNING: Failed to reinstall app '{app_id}': {e}"
                LOGGER.warn(line)
                logs.append(line)
        
        # Final summary log
        line = (f"[SUMMARY] outcome={result.test_result}, launch_status_on_uninstalled={launch_status}, "
                f"test_id={test_id}, device={device_id}")
        LOGGER.result(line)
        logs.append(line)

    return result

# === Test26: Validates that launching an app while the device is restarting fails. Negative test case. ===
def run_launch_app_while_restarting_check(dab_topic, test_category, test_name, tester, device_id):
    """
    Validates that launching an app while the device is restarting fails. Negative test case.
    """
    test_id = to_test_id(f"{dab_topic}/{test_category}")
    app_id = config.apps.get("youtube", "YouTube")
    logs = []
    result = TestResult(test_id, device_id, "applications/launch", json.dumps({"appId": app_id}), "UNKNOWN", "", logs)
    launch_status = "N/A"

    try:
        # Header and description
        for line in (
            f"[TEST] Launch App While Device Restarting (Negative) — {test_name} (test_id={test_id}, device={device_id})",
            "[DESC] Goal: Initiate a device restart and immediately try to launch an app, expecting failure.",
            "[DESC] Required operations: system/restart, applications/launch.",
            "[DESC] Pass criteria: The launch attempt must fail, either with no response or a non-200 status.",
        ):
            LOGGER.result(line)
            logs.append(line)

        # Capability gate
        if not need(tester, device_id, "ops: system/restart, applications/launch", result, logs):
            return result

        # Step 1: Initiate a fire-and-forget restart
        line = "[STEP] Sending system/restart command (fire-and-forget)."
        LOGGER.result(line)
        logs.append(line)
        fire_and_forget_restart(tester.dab_client, device_id)
        
        # Give a moment for the shutdown process to begin
        time.sleep(3)

        # Step 2: Attempt to launch the app while the device should be offline
        line = f"[STEP] Attempting to launch '{app_id}' during restart."
        LOGGER.result(line)
        logs.append(line)
        rc, response = execute_cmd_and_log(tester, device_id, "applications/launch", json.dumps({"appId": app_id}), logs)
        
        # The response may be empty or an error, so dab_status_from is not always reliable here.
        # The key is whether the launch *succeeded* (status 200).
        try:
            launch_status = json.loads(response).get("status") if response else "NO_RESPONSE"
        except Exception:
            launch_status = "INVALID_RESPONSE"

        if launch_status != 200:
            result.test_result = "PASS"
            line = f"[RESULT] PASS — Launch failed as expected during restart (Status: {launch_status})."
        else:
            result.test_result = "FAILED"
            line = "[RESULT] FAILED — Launch succeeded unexpectedly during restart."
        
        LOGGER.result(line)
        logs.append(line)

    except UnsupportedOperationError as e:
        result.test_result = "OPTIONAL_FAILED"
        line = f"[RESULT] OPTIONAL_FAILED — Operation '{e.topic}' is not supported."
        LOGGER.result(line)
        logs.append(line)
        
    except Exception as e:
        result.test_result = "SKIPPED"
        line = f"[RESULT] SKIPPED — An unexpected error occurred: {e}"
        LOGGER.result(line)
        logs.append(line)

    finally:
        # Final summary log
        line = (f"[SUMMARY] outcome={result.test_result}, launch_status_during_restart={launch_status}, "
                f"test_id={test_id}, device={device_id}")
        LOGGER.result(line)
        logs.append(line)
        # Allow time for device to come back online for next test
        LOGGER.info("Waiting for device to potentially recover from restart...")
        time.sleep(DEVICE_REBOOT_WAIT)

    return result

def run_network_reset_check(dab_topic, test_category, test_name, tester, device_id):
    """
    Validates that the device remains responsive to DAB commands after a network reset.
    """
    test_id = to_test_id(f"{dab_topic}/{test_category}")
    logs = []
    result = TestResult(test_id, device_id, "system/network-reset", "{}", "UNKNOWN", "", logs)
    info_status = "N/A"

    try:
        # Header and description
        for line in (
            f"[TEST] Network Reset Check — {test_name} (test_id={test_id}, device={device_id})",
            "[DESC] Goal: Reset all network settings and then verify the device is still responsive via 'system/info'.",
            "[DESC] Required operations: system/network-reset, system/info.",
            "[DESC] Pass criteria: The 'system/info' command must succeed after the network reset.",
        ):
            LOGGER.result(line)
            logs.append(line)

        # Capability gate
        if not need(tester, device_id, "ops: system/network-reset, system/info", result, logs):
            return result

        # Step 1: Execute the network reset
        line = "[STEP] Sending 'system/network-reset' command."
        LOGGER.result(line)
        logs.append(line)
        rc, response = execute_cmd_and_log(tester, device_id, "system/network-reset", "{}", logs, result)
        if dab_status_from(response, rc) != 200:
            result.test_result = "FAILED"
            line = f"[RESULT] FAILED — The 'system/network-reset' command failed."
            LOGGER.result(line)
            logs.append(line)
            return result

        # Allow time for network to re-establish
        time.sleep(15)

        # Step 2: Verify DAB is still responsive
        line = "[STEP] Verifying DAB responsiveness with 'system/info'."
        LOGGER.result(line)
        logs.append(line)
        rc, response = execute_cmd_and_log(tester, device_id, "system/info", "{}", logs, result)
        info_status = dab_status_from(response, rc)
        
        if info_status == 200:
            result.test_result = "PASS"
            line = "[RESULT] PASS — Device responded successfully to 'system/info' after network reset."
        else:
            result.test_result = "FAILED"
            line = f"[RESULT] FAILED — 'system/info' failed with status {info_status} after network reset."

        LOGGER.result(line)
        logs.append(line)

    except UnsupportedOperationError as e:
        result.test_result = "OPTIONAL_FAILED"
        line = f"[RESULT] OPTIONAL_FAILED — Operation '{e.topic}' is not supported."
        LOGGER.result(line)
        logs.append(line)

    except Exception as e:
        result.test_result = "SKIPPED"
        line = f"[RESULT] SKIPPED — An unexpected error occurred: {e}"
        LOGGER.result(line)
        logs.append(line)

    finally:
        line = f"[SUMMARY] outcome={result.test_result}, post_reset_info_status={info_status}, test_id={test_id}, device={device_id}"
        LOGGER.result(line)
        logs.append(line)

    return result

# === Test26: Validates the device can be factory reset and recovers to a healthy state.
def run_factory_reset_and_recovery_check(dab_topic, test_category, test_name, tester, device_id):
    """
    Validates the device can be factory reset and recovers to a healthy state.
    """
    test_id = to_test_id(f"{dab_topic}/{test_category}")
    logs = []
    result = TestResult(test_id, device_id, "system/factory-reset", "{}", "UNKNOWN", "", logs)
    device_recovered = False

    try:
        # Header and description
        for line in (
            f"[TEST] Factory Reset and Recovery Check — {test_name} (test_id={test_id}, device={device_id})",
            "[DESC] Goal: Initiate a factory reset and poll until the device comes back online and is healthy.",
            "[DESC] Required operations: system/factory-reset, health-check/get.",
            "[DESC] Pass criteria: The device must become healthy within the timeout period after a reset.",
        ):
            LOGGER.result(line)
            logs.append(line)

        # Capability gate
        if not need(tester, device_id, "ops: system/factory-reset, health-check/get", result, logs):
            return result

        # Step 1: Send the factory reset command
        line = "[STEP] Sending 'system/factory-reset' command. This will take several minutes."
        LOGGER.result(line)
        logs.append(line)
        rc, response = execute_cmd_and_log(tester, device_id, "system/factory-reset", "{}", logs, result)
        if dab_status_from(response, rc) != 200:
            result.test_result = "FAILED"
            line = "[RESULT] FAILED — The 'system/factory-reset' command was rejected."
            LOGGER.result(line)
            logs.append(line)
            return result

        # Step 2: Poll for health check until the device recovers
        line = f"[WAIT] Polling health-check every {HEALTH_CHECK_INTERVAL}s for up to {DEVICE_REBOOT_WAIT}s..."
        LOGGER.info(line)
        logs.append(line)
        
        start_time = time.time()
        while time.time() - start_time < DEVICE_REBOOT_WAIT:
            try:
                rc_health, resp_health = execute_cmd_and_log(tester, device_id, "health-check/get", "{}", logs)
                if dab_status_from(resp_health, rc_health) == 200:
                    device_recovered = True
                    break
            except Exception:
                pass # Suppress errors while device is offline
            time.sleep(HEALTH_CHECK_INTERVAL)

        if device_recovered:
            result.test_result = "PASS"
            line = "[RESULT] PASS — Device recovered and became healthy after factory reset."
        else:
            result.test_result = "FAILED"
            line = f"[RESULT] FAILED — Device did not recover within the {DEVICE_REBOOT_WAIT}s timeout."

        LOGGER.result(line)
        logs.append(line)

    except UnsupportedOperationError as e:
        result.test_result = "OPTIONAL_FAILED"
        line = f"[RESULT] OPTIONAL_FAILED — Operation '{e.topic}' is not supported."
        LOGGER.result(line)
        logs.append(line)

    except Exception as e:
        result.test_result = "SKIPPED"
        line = f"[RESULT] SKIPPED — An unexpected error occurred: {e}"
        LOGGER.result(line)
        logs.append(line)

    finally:
        line = f"[SUMMARY] outcome={result.test_result}, device_recovered={device_recovered}, test_id={test_id}, device={device_id}"
        LOGGER.result(line)
        logs.append(line)

    return result

# === Test27: Validates device behavior for the optional 'personalizedAds' setting when it is NOT supported.
def run_personalized_ads_response_check(dab_topic, test_category, test_name, tester, device_id):
    """
    Validates device behavior for the optional 'personalizedAds' setting when it is NOT supported.
    """
    test_id = to_test_id(f"{dab_topic}/{test_category}")
    logs = []
    result = TestResult(test_id, device_id, "system/settings/set", "{}", "UNKNOWN", "", logs)
    set_status = "N/A"

    try:
        # Header and description
        for line in (
            f"[TEST] Personalized Ads Not Supported Check — {test_name} (test_id={test_id}, device={device_id})",
            "[DESC] Goal: On a device that does not support 'personalizedAds', verify that setting it returns an error.",
            "[DESC] Required ops: system/settings/set. Optional: system/settings/list.",
            "[DESC] Pass criteria: 'set' command returns a non-200 status. If setting is listed as supported, test is OPTIONAL_FAILED.",
        ):
            LOGGER.result(line)
            logs.append(line)

        # Capability gate
        if not need(tester, device_id, "ops: system/settings/set", result, logs):
            return result

        # Step 1 (Optional): Check if the setting is listed. If so, this test is not applicable.
        try:
            _, response = execute_cmd_and_log(tester, device_id, "system/settings/list", "{}", logs)
            if response and '"personalizedAds"' in response:
                result.test_result = "OPTIONAL_FAILED"
                line = "[RESULT] OPTIONAL_FAILED — 'personalizedAds' is listed as a supported setting. This test is not applicable."
                LOGGER.result(line)
                logs.append(line)
                return result
        except UnsupportedOperationError:
            logs.append("[INFO] 'system/settings/list' not supported. Proceeding to 'set' check.")
        except Exception:
            logs.append("[INFO] Could not parse 'system/settings/list'. Proceeding to 'set' check.")

        # Step 2: Attempt to set the unsupported setting
        line = "[STEP] Attempting to set 'personalizedAds', expecting an error."
        LOGGER.result(line)
        logs.append(line)
        payload = json.dumps({"personalizedAds": True})
        rc, response = execute_cmd_and_log(tester, device_id, "system/settings/set", payload, logs, result)
        set_status = dab_status_from(response, rc)
        
        if set_status != 200:
            result.test_result = "PASS"
            line = f"[RESULT] PASS — Device correctly rejected the unsupported setting with status {set_status}."
        else:
            result.test_result = "FAILED"
            line = "[RESULT] FAILED — Device unexpectedly accepted the unsupported setting with status 200."
        
        LOGGER.result(line)
        logs.append(line)

    except UnsupportedOperationError as e:
        result.test_result = "OPTIONAL_FAILED"
        line = f"[RESULT] OPTIONAL_FAILED — Operation '{e.topic}' is not supported."
        LOGGER.result(line)
        logs.append(line)

    except Exception as e:
        result.test_result = "SKIPPED"
        line = f"[RESULT] SKIPPED — An unexpected error occurred: {e}"
        LOGGER.result(line)
        logs.append(line)

    finally:
        line = f"[SUMMARY] outcome={result.test_result}, set_status={set_status}, test_id={test_id}, device={device_id}"
        LOGGER.result(line)
        logs.append(line)

    return result

def run_personalized_ads_persistence_check(dab_topic, test_category, test_name, tester, device_id):
    """
    Verifies that the 'personalizedAds' setting persists after a device restart.
    """
    test_id = to_test_id(f"{dab_topic}/{test_category}")
    logs = []
    result = TestResult(test_id, device_id, "system/settings/set", "{}", "UNKNOWN", "", logs)
    persisted_value = "N/A"

    try:
        # Header and description
        for line in (
            f"[TEST] Personalized Ads Persistence Check — {test_name} (test_id={test_id}, device={device_id})",
            "[DESC] Goal: Enable personalized ads, reboot, and verify the setting is still enabled.",
            "[DESC] Required ops: system/settings/set, system/settings/get, system/restart.",
            "[DESC] Pass criteria: The 'personalizedAds' value must be true after reboot.",
        ):
            LOGGER.result(line)
            logs.append(line)

        # Capability gate
        required_ops = "ops: system/settings/set, system/settings/get, system/restart"
        if not need(tester, device_id, required_ops, result, logs):
            return result

        # Step 1: Enable personalized ads
        line = "[STEP] Enabling 'personalizedAds' setting."
        LOGGER.result(line)
        logs.append(line)
        payload = json.dumps({"personalizedAds": True})
        rc, response = execute_cmd_and_log(tester, device_id, "system/settings/set", payload, logs, result)
        if dab_status_from(response, rc) != 200:
            result.test_result = "FAILED"
            line = "[RESULT] FAILED — Could not enable 'personalizedAds' as a precondition."
            LOGGER.result(line)
            logs.append(line)
            return result

        # Step 2: Reboot the device
        line = "[STEP] Rebooting the device."
        LOGGER.result(line)
        logs.append(line)
        execute_cmd_and_log(tester, device_id, "system/restart", "{}", logs)
        
        line = f"[WAIT] Waiting {DEVICE_REBOOT_WAIT}s for device to restart and stabilize."
        LOGGER.info(line)
        logs.append(line)
        time.sleep(DEVICE_REBOOT_WAIT)

        # Step 3: Verify the setting after reboot
        line = "[STEP] Verifying 'personalizedAds' setting after reboot."
        LOGGER.result(line)
        logs.append(line)
        _, response = execute_cmd_and_log(tester, device_id, "system/settings/get", "{}", logs, result)
        try:
            settings = json.loads(response) if response else {}
            persisted_value = settings.get("personalizedAds")
        except Exception:
            persisted_value = "ERROR_PARSING"

        if persisted_value is True:
            result.test_result = "PASS"
            line = "[RESULT] PASS — 'personalizedAds' setting correctly persisted as true."
        else:
            result.test_result = "FAILED"
            line = f"[RESULT] FAILED — Setting did not persist. Expected true, got '{persisted_value}'."
        
        LOGGER.result(line)
        logs.append(line)

    except UnsupportedOperationError as e:
        result.test_result = "OPTIONAL_FAILED"
        line = f"[RESULT] OPTIONAL_FAILED — Operation '{e.topic}' is not supported."
        LOGGER.result(line)
        logs.append(line)

    except Exception as e:
        result.test_result = "SKIPPED"
        line = f"[RESULT] SKIPPED — An unexpected error occurred: {e}"
        LOGGER.result(line)
        logs.append(line)

    finally:
        line = f"[SUMMARY] outcome={result.test_result}, persisted_value={persisted_value}, test_id={test_id}, device={device_id}"
        LOGGER.result(line)
        logs.append(line)

    return result

# NOTE: The following tests are variations of the same manual ad validation.
# We will use one robust, combined version to avoid redundancy.
# run_personalized_ads_not_supported_check, run_personalized_ads_Video_ads_are_personalized,
# and run_personalized_ads_apply_and_display_check are all covered by the logic in
# run_personalized_ads_response_check (for unsupported) and a new manual check.

def run_personalized_ads_manual_check(dab_topic, test_category, test_name, tester, device_id):
    """
    Manually verifies that enabling personalized ads results in tailored ads being shown.
    """
    test_id = to_test_id(f"{dab_topic}/{test_category}")
    logs = []
    result = TestResult(test_id, device_id, "system/settings/set", "{}", "UNKNOWN", "", logs)
    user_validated = "N/A"

    try:
        # Header and description
        for line in (
            f"[TEST] Personalized Ads Display Check (Manual) — {test_name} (test_id={test_id}, device={device_id})",
            "[DESC] Goal: Enable personalized ads and have the user manually verify that the ads are tailored.",
            "[DESC] Required ops: system/settings/set. Optional: system/settings/list.",
            "[DESC] Pass criteria: User confirmation that ads appear personalized.",
        ):
            LOGGER.result(line)
            logs.append(line)

        # Capability gate
        if not need(tester, device_id, "ops: system/settings/set", result, logs):
            return result
        
        # Pre-check if the setting is supported. If not, this test is optional.
        try:
            _, response = execute_cmd_and_log(tester, device_id, "system/settings/list", "{}", logs)
            if response and '"personalizedAds"' not in response:
                result.test_result = "OPTIONAL_FAILED"
                line = "[RESULT] OPTIONAL_FAILED — 'personalizedAds' is not listed as a supported setting."
                LOGGER.result(line)
                logs.append(line)
                return result
        except Exception:
            logs.append("[INFO] Could not check settings list. Proceeding with 'set' command.")

        # Step 1: Enable personalized ads
        line = "[STEP] Enabling 'personalizedAds' setting."
        LOGGER.result(line)
        logs.append(line)
        payload = json.dumps({"personalizedAds": True})
        rc, response = execute_cmd_and_log(tester, device_id, "system/settings/set", payload, logs, result)
        if dab_status_from(response, rc) != 200:
            result.test_result = "FAILED"
            line = "[RESULT] FAILED — Could not enable 'personalizedAds'."
            LOGGER.result(line)
            logs.append(line)
            return result

        # Step 2: Manual verification
        line = "[STEP] Manual check: Please navigate ad surfaces (home screen, YouTube, etc.)."
        LOGGER.result(line)
        logs.append(line)
        user_validated = yes_or_no(result, logs, "Do the ads appear to be personalized to the user's interests?")
        if user_validated:
            result.test_result = "PASS"
            line = "[RESULT] PASS — User confirmed ads are personalized."
        else:
            result.test_result = "FAILED"
            line = "[RESULT] FAILED — User reported ads are not personalized."

        LOGGER.result(line)
        logs.append(line)

    except UnsupportedOperationError as e:
        result.test_result = "OPTIONAL_FAILED"
        line = f"[RESULT] OPTIONAL_FAILED — Operation '{e.topic}' is not supported."
        LOGGER.result(line)
        logs.append(line)

    except Exception as e:
        result.test_result = "SKIPPED"
        line = f"[RESULT] SKIPPED — An unexpected error occurred: {e}"
        LOGGER.result(line)
        logs.append(line)

    finally:
        line = f"[SUMMARY] outcome={result.test_result}, user_validated={user_validated}, test_id={test_id}, device={device_id}"
        LOGGER.result(line)
        logs.append(line)

    return result

# === Test 34: Uninstall An Application Currently Running Foreground Check ===
def run_uninstall_foreground_app_check(dab_topic, test_category, test_name, tester, device_id):
    """
    Validates that an application currently running foreground can be uninstalled successfully.
    """

    test_id = to_test_id(f"{dab_topic}/{test_category}")
    logs = []
    result = TestResult(test_id, device_id, "applications/uninstall", json.dumps({"appId": "[appId]"}), "UNKNOWN", "", logs)

    try:
        # Header and description
        for line in (
            f"[TEST] Uninstall An Application Currently Running Foreground — {test_name} (test_id={test_id}, device={device_id}, appId=[appId])",
            "[DESC] Goal: Launch an non-system app, then uninstall it while it's in the foreground.",
            "[DESC] Required ops: applications/list, applications/launch, applications/get-state, applications/uninstall.",
            "[DESC] Pass criteria: The 'uninstall' command must return status 200.",
        ):
            LOGGER.result(line)
            logs.append(line)

        # Capability gate
        required_ops = "ops: applications/list, applications/launch, applications/get-state, applications/uninstall"
        if not need(tester, device_id, required_ops, result, logs):
            return result

        # Step 1: List and select a non-system app.
        line = f"[STEP] Listing applications for manual selection."
        LOGGER.result(line)
        logs.append(line)
        topic = "applications/list"
        payload = json.dumps({})
        rc, response = execute_cmd_and_log(tester, device_id, topic, payload, logs)
        if dab_status_from(response, rc) != 200:
            result.test_result = "FAILED"
            line = "[RESULT] FAILED — Could not list supported applications as a precondition."
            LOGGER.result(line)
            logs.append(line)
            return result

        applications = json.loads(response).get("applications")
        appId_list = []

        for application in applications:
            appId = application.get("appId")
            appId_list.append(appId)

        logs.append(f"Please select one Non-System application in the list.")
        print(f"Please select one Non-System application in the list.")
        index = select_input(result, logs, appId_list)
        if index == 0:
            print(f"There are no non-system applications in the applications list.")
            logs.append(f"[OPTIONAL_FAILED] There are no non-system applications in the applications list.")
            result.test_result = "OPTIONAL_FAILED"
            print(f"[Result] Test Id: {result.test_id} \n Test Outcome: {result.test_result}\n({'-' * 100})")
            return result

        appId = appId_list[index - 1]
        logs.append(f"Select appId '{appId}'.")

        # Step 2: Launch the app.
        line = f"[STEP] Launching application '{appId}'."
        LOGGER.result(line)
        logs.append(line)
        execute_cmd_and_log(tester, device_id, "applications/launch", json.dumps({"appId": appId}), logs)
        print(f"Waiting {APP_LAUNCH_WAIT} seconds for application to launch and stabilize.")
        time.sleep(APP_LAUNCH_WAIT)

	# Step 3: Get app state.
        line = f"[STEP] Getting state of application '{appId}'."
        LOGGER.result(line)
        logs.append(line)
        _, response = execute_cmd_and_log(tester, device_id, "applications/get-state", json.dumps({"appId": appId}), logs)
        state = json.loads(response).get("state", "").upper() if response else "UNKNOWN"
        print(f"Current application state: {state}.")

        if state != "FOREGROUND":
            logs.append(f"[FAIL] App state is '{state}', expected 'FOREGROUND'.")
            result.test_result = "FAILED"

	# Step 4: Uninstall app.
        line = f"[STEP] Uninstall application '{appId}'."
        LOGGER.result(line)
        logs.append(line)
        _, response = execute_cmd_and_log(tester, device_id, "applications/uninstall", json.dumps({"appId": appId}), logs)
        status = json.loads(response).get("status", 0) if response else 0
        print(f"Waiting {APP_UNINSTALL_WAIT} seconds for application to uninstall.")
        time.sleep(APP_UNINSTALL_WAIT)

        if status == 200:
            print(f"Uninstall an application currently running foreground successful.")
            logs.append(f"[PASS] Uninstall an application currently running foreground successful.")
            result.test_result = "PASS"
        else:
            print(f"Uninstall an application currently running foreground fail.")
            logs.append(f"[FAIL] Uninstall an application currently running foreground fail.")
            result.test_result = "FAILED"

    except UnsupportedOperationError as e:
        logs.append(f"[OPTIONAL_FAILED] Unsupported operation: {str(e)}")
        result.test_result = "OPTIONAL_FAILED"

    except Exception as e:
        logs.append(f"[ERROR] {str(e)}")
        result.test_result = "SKIPPED"

    # Print concise final test result status
    print(f"[Result] Test Id: {result.test_id} \n Test Outcome: {result.test_result}\n({'-' * 100})")
    return result

# === Test 35: Uninstall An System Application Check ===
def run_uninstall_system_app_check(dab_topic, test_category, test_name, tester, device_id):
    """
    Validates that an system application couldn't be uninstalled successfully.
    """

    test_id = to_test_id(f"{dab_topic}/{test_category}")
    logs = []
    result = TestResult(test_id, device_id, "applications/uninstall", json.dumps({"appId": "[appId]"}), "UNKNOWN", "", logs)

    try:
        # Header and description
        for line in (
            f"[TEST] Uninstall An system Application — {test_name} (test_id={test_id}, device={device_id}, appId=[appId])",
            "[DESC] Goal: Launch an non-system app, then uninstall it while it's in the foreground.",
            "[DESC] Required ops: applications/list, applications/uninstall.",
            "[DESC] Pass criteria: The 'uninstall' command must return status 200.",
        ):
            LOGGER.result(line)
            logs.append(line)

        # Capability gate
        required_ops = "ops: applications/list, applications/uninstall"
        if not need(tester, device_id, required_ops, result, logs):
            return result

        # Step 1: List and select a non-system app.
        line = f"[STEP] Listing applications for manual selection."
        LOGGER.result(line)
        logs.append(line)
        topic = "applications/list"
        payload = json.dumps({})
        rc, response = execute_cmd_and_log(tester, device_id, topic, payload, logs)
        if dab_status_from(response, rc) != 200:
            result.test_result = "FAILED"
            line = "[RESULT] FAILED — Could not list supported applications as a precondition."
            LOGGER.result(line)
            logs.append(line)
            return result

        applications = json.loads(response).get("applications")
        appId_list = []

        for application in applications:
            appId = application.get("appId")
            appId_list.append(appId)

        logs.append(f"Please select one System application in the list.")
        print(f"Please select one System application in the list.")
        index = select_input(result, logs, appId_list)
        if index == 0:
            print(f"There are no system applications in the applications list.")
            logs.append(f"[OPTIONAL_FAILED] There are no system applications in the applications list.")
            result.test_result = "OPTIONAL_FAILED"
            print(f"[Result] Test Id: {result.test_id} \n Test Outcome: {result.test_result}\n({'-' * 100})")
            return result

        appId = appId_list[index - 1]
        logs.append(f"Select appId '{appId}'.")

	# Step 2: Uninstall app.
        line = f"[STEP] Uninstall application '{appId}'."
        LOGGER.result(line)
        logs.append(line)
        _, response = execute_cmd_and_log(tester, device_id, "applications/uninstall", json.dumps({"appId": appId}), logs)
        status = json.loads(response).get("status", 0) if response else 0
        print(f"Waiting {APP_UNINSTALL_WAIT} seconds for application to uninstall.")
        time.sleep(APP_UNINSTALL_WAIT)

        if status == 403:
            print(f"The system application '{appId}' cannot be uninstalled.")
            logs.append(f"[PASS] The system application '{appId}' cannot be uninstalled.")
            result.test_result = "PASS"
        elif status == 200:
            print(f"The system application '{appId}' can be uninstalled.")
            logs.append(f"[FAIL] The system application '{appId}' can be uninstalled.")
            result.test_result = "FAILED"
        else:
            logs.append(f"[ERROR] {str(e)}")
            result.test_result = "SKIPPED"

    except UnsupportedOperationError as e:
        logs.append(f"[OPTIONAL_FAILED] Unsupported operation: {str(e)}")
        result.test_result = "OPTIONAL_FAILED"

    except Exception as e:
        logs.append(f"[ERROR] {str(e)}")
        result.test_result = "SKIPPED"

    # Print concise final test result status
    print(f"[Result] Test Id: {result.test_id} \n Test Outcome: {result.test_result}\n({'-' * 100})")
    return result

# === Test 36: Clear Data For An Application Currently Running Foreground Check ===
def run_clear_data_foreground_app_check(dab_topic, test_category, test_name, tester, device_id):
    """
    Validates that data for a foreground app can be cleared successfully.
    """
    test_id = to_test_id(f"{dab_topic}/{test_category}")
    appId = config.apps.get("youtube", "YouTube")
    logs = []
    result = TestResult(test_id, device_id, "applications/clear-data", json.dumps({"appId": appId}), "UNKNOWN", "", logs)
    clear_status = "N/A"

    try:
        # Header and description
        for line in (
            f"[TEST] Clear Data for Foreground App — {test_name} (test_id={test_id}, device={device_id}, appId={appId})",
            "[DESC] Goal: Launch an app, then clear its data while it's in the foreground.",
            "[DESC] Required ops: applications/launch, applications/clear-data.",
            "[DESC] Pass criteria: The 'clear-data' command must return status 200.",
        ):
            LOGGER.result(line)
            logs.append(line)

        # Capability gate
        if not need(tester, device_id, "ops: applications/launch, applications/clear-data", result, logs):
            return result

        # Step 1: Launch the app
        line = f"[STEP] Launching '{appId}' to bring it to the foreground."
        LOGGER.result(line)
        logs.append(line)
        execute_cmd_and_log(tester, device_id, "applications/launch", json.dumps({"appId": appId}), logs)
        print(f"Waiting {APP_LAUNCH_WAIT} seconds for application to launch and stabilize.")
        time.sleep(APP_LAUNCH_WAIT)

        # Step 2: Clear the app's data
        line = f"[STEP] Clearing data for '{appId}'."
        LOGGER.result(line)
        logs.append(line)
        rc, response = execute_cmd_and_log(tester, device_id, "applications/clear-data", json.dumps({"appId": appId}), logs)
        clear_status = dab_status_from(response, rc)
        time.sleep(APP_CLEAR_DATA_WAIT)

        if clear_status == 200:
            result.test_result = "PASS"
            line = "[RESULT] PASS — 'clear-data' command returned status 200."
        else:
            result.test_result = "FAILED"
            line = f"[RESULT] FAILED — 'clear-data' returned status {clear_status}."

        LOGGER.result(line)
        logs.append(line)

    except Exception as e:
        result.test_result = "SKIPPED"
        line = f"[RESULT] SKIPPED — An unexpected error occurred: {e}"
        LOGGER.result(line)
        logs.append(line)

    finally:
        line = f"[SUMMARY] outcome={result.test_result}, clear_status={clear_status}, test_id={test_id}, device={device_id}"
        LOGGER.result(line)
        logs.append(line)

    return result

# === Test 37: Clear Data For An System Application Check ===
def run_clear_data_system_app_check(dab_topic, test_category, test_name, tester, device_id):
    """
    Validates that data for a system application can be cleared.
    """
    test_id = to_test_id(f"{dab_topic}/{test_category}")
    logs = []
    result = TestResult(test_id, device_id, "applications/clear-data", "{}", "UNKNOWN", "", logs)
    app_id = "N/A"
    clear_status = "N/A"

    try:
        # Header and description
        for line in (
            f"[TEST] Clear Data for System App (Manual Select) — {test_name} (test_id={test_id}, device={device_id})",
            "[DESC] Goal: Manually select a system app and clear its data.",
            "[DESC] Required ops: applications/list, applications/clear-data.",
            "[DESC] Pass criteria: The 'clear-data' command must return status 200.",
        ):
            LOGGER.result(line)
            logs.append(line)

        # Capability gate
        if not need(tester, device_id, "ops: applications/list, applications/clear-data", result, logs):
            return result

        # Step 1: List and select a system app
        line = "[STEP] Listing applications for manual selection."
        LOGGER.result(line)
        logs.append(line)
        _, response = execute_cmd_and_log(tester, device_id, "applications/list", "{}", logs)
        apps = json.loads(response).get("applications", [])
        app_id_list = [app.get("appId") for app in apps]

        line = "Please select one SYSTEM application from the list to clear its data:"
        LOGGER.prompt(line)
        logs.append(line)
        index = select_input(result, logs, app_id_list)
        if index == 0:
            result.test_result = "OPTIONAL_FAILED"
            line = "[RESULT] OPTIONAL_FAILED — No system app was selected."
            LOGGER.result(line)
            logs.append(line)
            return result

        app_id = app_id_list[index - 1]
        logs.append(f"[INFO] User selected app: {app_id}")

        # Step 2: Clear the app's data
        line = f"[STEP] Clearing data for system app '{app_id}'."
        LOGGER.result(line)
        logs.append(line)
        rc, response = execute_cmd_and_log(tester, device_id, "applications/clear-data", json.dumps({"appId": app_id}), logs)
        clear_status = dab_status_from(response, rc)
        time.sleep(APP_CLEAR_DATA_WAIT)

        if clear_status == 200:
            result.test_result = "PASS"
            line = "[RESULT] PASS — 'clear-data' command returned status 200."
        else:
            result.test_result = "FAILED"
            line = f"[RESULT] FAILED — 'clear-data' returned status {clear_status}."

        LOGGER.result(line)
        logs.append(line)

    except Exception as e:
        result.test_result = "SKIPPED"
        line = f"[RESULT] SKIPPED — An unexpected error occurred: {e}"
        LOGGER.result(line)
        logs.append(line)

    finally:
        line = f"[SUMMARY] outcome={result.test_result}, target_app={app_id}, clear_status={clear_status}, test_id={test_id}, device={device_id}"
        LOGGER.result(line)
        logs.append(line)

    return result

def run_clear_data_user_installed_app_foreground(dab_topic, test_category, test_name, tester, device_id):
    test_id = to_test_id(f"{dab_topic}/{test_category}")
    app_id = config.apps.get("sample_app", "Sample_App")
    logs = []
    payload_app = json.dumps({"appId": app_id})
    result = TestResult(test_id, device_id, "applications/clear-data", payload_app, "UNKNOWN", "", logs)

    try:
        for line in (
            f"[TEST] Clear Data (User-Installed App) — {test_name} (test_id={test_id}, device={device_id}, appId={app_id})",
            "[DESC] Minimal flow: launch → clear-data → relaunch. Pass if DAB status == 200."
        ):
            LOGGER.result(line); logs.append(line)

        # === Capability gate via new need() (raises UnsupportedOperationError if missing) ===
        need(tester, device_id, "ops: applications/launch, applications/clear-data")
        line = "[INFO] Capability gate passed."
        LOGGER.info(line); logs.append(line)

        # 1) Launch to ensure app is active (assume FOREGROUND after wait)
        line = f"[STEP] applications/launch {payload_app}"; LOGGER.result(line); logs.append(line)
        execute_cmd_and_log(tester, device_id, "applications/launch", payload_app, logs, result)
        line = f"[WAIT] {APP_LAUNCH_WAIT}s"; LOGGER.info(line); logs.append(line)
        time.sleep(APP_LAUNCH_WAIT)

        # 2) Clear data (use DAB status, not transport rc)
        line = f"[STEP] applications/clear-data {payload_app}"; LOGGER.result(line); logs.append(line)
        rc, resp = execute_cmd_and_log(tester, device_id, "applications/clear-data", payload_app, logs, result)
        dab_status = dab_status_from(resp, rc)
        line = f"[INFO] applications/clear-data transport_rc={rc}, dab_status={dab_status}"; LOGGER.info(line); logs.append(line)

        # 3) Relaunch to surface first-run behavior
        line = f"[STEP] applications/launch {payload_app}"; LOGGER.result(line); logs.append(line)
        execute_cmd_and_log(tester, device_id, "applications/launch", payload_app, logs, result)
        line = f"[WAIT] {APP_LAUNCH_WAIT}s"; LOGGER.info(line); logs.append(line)
        time.sleep(APP_LAUNCH_WAIT)

        if dab_status == 200:
            result.test_result = "PASS"
            line = f"[RESULT] PASS — clear-data returned 200 (appId={app_id}, device={device_id}, test_id={test_id})"
            LOGGER.result(line); logs.append(line)
        elif dab_status == 501:
            result.test_result = "OPTIONAL_FAILED"
            line = f"[RESULT] OPTIONAL_FAILED — clear-data not implemented (501) (appId={app_id}, device={device_id}, test_id={test_id})"
            LOGGER.result(line); logs.append(line)
        else:
            result.test_result = "FAILED"
            line = (f"[RESULT] FAILED — clear-data returned {dab_status} (transport_rc={rc}) "
                    f"(appId={app_id}, device={device_id}, test_id={test_id})")
            LOGGER.result(line); logs.append(line)

        line = (f"[SUMMARY] outcome={result.test_result}, clear_status={dab_status}, "
                f"test_id={test_id}, device={device_id}, appId={app_id}")
        LOGGER.result(line); logs.append(line)
        return result

    except UnsupportedOperationError as e:
        result.test_result = "OPTIONAL_FAILED"
        line = (f"[RESULT] OPTIONAL_FAILED — operation '{e.topic}' not supported "
                f"(test_id={test_id}, device={device_id}, appId={app_id})")
        LOGGER.result(line); logs.append(line)
        line = (f"[SUMMARY] outcome=OPTIONAL_FAILED, clear_status=N/A, "
                f"test_id={test_id}, device={device_id}, appId={app_id}")
        LOGGER.result(line); logs.append(line)
        return result

    except Exception as e:
        result.test_result = "SKIPPED"
        line = (f"[RESULT] SKIPPED — internal error: {e} "
                f"(test_id={test_id}, device={device_id}, appId={app_id})")
        LOGGER.result(line); logs.append(line)
        line = (f"[SUMMARY] outcome=SKIPPED, clear_status=N/A, "
                f"test_id={test_id}, device={device_id}, appId={app_id}")
        LOGGER.result(line); logs.append(line)
        return result

def run_install_from_app_store_check(dab_topic, test_category, test_name, tester, device_id):
    """
    Positive: Install a new app from the app store and launch it.
    Minimal flow: install-from-app-store → short wait → launch
    Pass if install returns 200 and launch returns 200.
    """
    test_id = to_test_id(f"{dab_topic}/{test_category}")
    app_id = config.apps.get("store_app", "Store_App")  # valid, not-installed appId
    logs = []
    payload_app = json.dumps({"appId": app_id})
    result = TestResult(test_id, device_id, "applications/install-from-app-store", payload_app, "UNKNOWN", "", logs)

    INSTALL_WAIT = 10  # short padding after install to finalize

    try:
        # Header
        msg = f"[TEST] Install From App Store — {test_name} (test_id={test_id}, device={device_id}, appId={app_id})"
        LOGGER.result(msg); logs.append(msg)
        msg = "[DESC] Flow: install-from-app-store → short wait → launch; PASS if both return 200."
        LOGGER.result(msg); logs.append(msg)

        # Capability gate — returns OPTIONAL_FAILED in result/logs if unsupported
        if not need(tester, device_id, "ops: applications/install-from-app-store, applications/launch", result, logs):
            msg = (f"[SUMMARY] outcome=OPTIONAL_FAILED, install_status=N/A, launch_status=N/A, "
                   f"test_id={test_id}, device={device_id}, appId={app_id}")
            LOGGER.result(msg); logs.append(msg)
            return result

        msg = "[INFO] Capability gate passed."
        LOGGER.info(msg); logs.append(msg)

        # 1) Install from app store
        msg = f"[STEP] applications/install-from-app-store {payload_app}"
        LOGGER.result(msg); logs.append(msg)
        rc_install, resp_install = execute_cmd_and_log(
            tester, device_id, "applications/install-from-app-store", payload_app, logs, result
        )
        install_status = dab_status_from(resp_install, rc_install)
        msg = f"[INFO] install-from-app-store transport_rc={rc_install}, dab_status={install_status}"
        LOGGER.info(msg); logs.append(msg)

        if install_status != 200:
            result.test_result = "FAILED"
            msg = f"[RESULT] FAILED — install-from-app-store returned {install_status} (expected 200)"
            LOGGER.result(msg); logs.append(msg)
            msg = (f"[SUMMARY] outcome=FAILED, install_status={install_status}, launch_status=N/A, "
                   f"test_id={test_id}, device={device_id}, appId={app_id}")
            LOGGER.result(msg); logs.append(msg)
            return result

        # short wait to allow finalization
        msg = f"[WAIT] {INSTALL_WAIT}s after install for finalization"
        LOGGER.info(msg); logs.append(msg)
        time.sleep(INSTALL_WAIT)

        # 2) Launch the newly installed app
        msg = f"[STEP] applications/launch {payload_app}"
        LOGGER.result(msg); logs.append(msg)
        rc_launch, resp_launch = execute_cmd_and_log(
            tester, device_id, "applications/launch", payload_app, logs, result
        )
        launch_status = dab_status_from(resp_launch, rc_launch)
        msg = f"[INFO] launch transport_rc={rc_launch}, dab_status={launch_status}"
        LOGGER.info(msg); logs.append(msg)

        if launch_status == 200:
            result.test_result = "PASS"
            msg = "[RESULT] PASS — install-from-app-store and launch both returned 200"
            LOGGER.result(msg); logs.append(msg)
        else:
            result.test_result = "FAILED"
            msg = f"[RESULT] FAILED — launch returned {launch_status} (expected 200) after install"
            LOGGER.result(msg); logs.append(msg)

        msg = (f"[SUMMARY] outcome={result.test_result}, install_status={install_status}, "
               f"launch_status={launch_status}, test_id={test_id}, device={device_id}, appId={app_id}")
        LOGGER.result(msg); logs.append(msg)
        return result

    except Exception as e:
        result.test_result = "SKIPPED"
        msg = f"[RESULT] SKIPPED — internal error: {e} (test_id={test_id}, device={device_id}, appId={app_id})"
        LOGGER.result(msg); logs.append(msg)
        msg = (f"[SUMMARY] outcome=SKIPPED, install_status=N/A, launch_status=N/A, "
               f"test_id={test_id}, device={device_id}, appId={app_id}")
        LOGGER.result(msg); logs.append(msg)
        return result

def run_install_youtube_kids_from_store(dab_topic, test_category, test_name, tester, device_id):
    """
    Positive: Install YouTube Kids from the app store and confirm it launches.
    Flow: install-from-app-store -> short wait -> (optional) applications/list check -> launch
    Pass if install == 200 and launch == 200.
    Note: "family-friendly settings" visibility is outside DAB scope; log info for manual/OEM validation.
    """
    test_id = to_test_id(f"{dab_topic}/{test_category}")
    app_id = config.apps.get("youtube_kids", "YouTubeKids")  # use config.py entry
    logs = []
    payload_app = json.dumps({"appId": app_id})
    result = TestResult(test_id, device_id, "applications/install-from-app-store", payload_app, "UNKNOWN", "", logs)

    INSTALL_WAIT = 10  # short padding after install

    try:
        # Header
        msg = f"[TEST] YouTube Kids Install — {test_name} (test_id={test_id}, device={device_id}, appId={app_id})"
        LOGGER.result(msg); logs.append(msg)
        msg = "[DESC] Flow: install-from-app-store → short wait → (optional) apps list → launch; PASS if both steps return 200."
        LOGGER.result(msg); logs.append(msg)
        msg = "[DESC] Note: Family-friendly settings check is manual/OEM (not exposed via DAB)."
        LOGGER.result(msg); logs.append(msg)

        # Capability gate (required ops only)
        if not need(tester, device_id, "ops: applications/install-from-app-store, applications/launch", result, logs):
            msg = (f"[SUMMARY] outcome=OPTIONAL_FAILED, install_status=N/A, launch_status=N/A, "
                   f"test_id={test_id}, device={device_id}, appId={app_id}")
            LOGGER.result(msg); logs.append(msg)
            return result

        msg = "[INFO] Capability gate passed."
        LOGGER.info(msg); logs.append(msg)

        # 1) Install from app store
        msg = f"[STEP] applications/install-from-app-store {payload_app}"
        LOGGER.result(msg); logs.append(msg)
        rc_install, resp_install = execute_cmd_and_log(
            tester, device_id, "applications/install-from-app-store", payload_app, logs, result
        )
        install_status = dab_status_from(resp_install, rc_install)
        msg = f"[INFO] install-from-app-store transport_rc={rc_install}, dab_status={install_status}"
        LOGGER.info(msg); logs.append(msg)

        if install_status != 200:
            result.test_result = "FAILED"
            msg = f"[RESULT] FAILED — install-from-app-store returned {install_status} (expected 200)"
            LOGGER.result(msg); logs.append(msg)
            msg = (f"[SUMMARY] outcome=FAILED, install_status={install_status}, launch_status=N/A, "
                   f"test_id={test_id}, device={device_id}, appId={app_id}")
            LOGGER.result(msg); logs.append(msg)
            return result

        # short wait to finalize install
        msg = f"[WAIT] {INSTALL_WAIT}s after install for finalization"
        LOGGER.info(msg); logs.append(msg)
        time.sleep(INSTALL_WAIT)

        # (Optional) verify appears in installed apps list, if supported
        try:
            msg = "[STEP] applications/list"
            LOGGER.result(msg); logs.append(msg)
            rc_list, resp_list = execute_cmd_and_log(
                tester, device_id, "applications/list", "{}", logs, result
            )
            # Best-effort parse
            installed = False
            try:
                data = json.loads(resp_list) if isinstance(resp_list, str) else (resp_list or {})
                apps = data.get("applications") or data.get("apps") or data
                if isinstance(apps, list):
                    for a in apps:
                        if isinstance(a, str) and a == app_id:
                            installed = True; break
                        if isinstance(a, dict) and (a.get("appId") == app_id or a.get("id") == app_id or a.get("name") == app_id):
                            installed = True; break
                elif isinstance(apps, dict):
                    # Some devices might return a dict keyed by appId
                    installed = app_id in apps.keys()
            except Exception:
                installed = None
            msg = f"[INFO] applications/list contains appId={app_id}: {installed}"
            LOGGER.info(msg); logs.append(msg)
        except UnsupportedOperationError:
            msg = "[INFO] Skipping installed-apps verification: applications/list not supported"
            LOGGER.info(msg); logs.append(msg)

        # 2) Launch the newly installed app
        msg = f"[STEP] applications/launch {payload_app}"
        LOGGER.result(msg); logs.append(msg)
        rc_launch, resp_launch = execute_cmd_and_log(
            tester, device_id, "applications/launch", payload_app, logs, result
        )
        launch_status = dab_status_from(resp_launch, rc_launch)
        msg = f"[INFO] launch transport_rc={rc_launch}, dab_status={launch_status}"
        LOGGER.info(msg); logs.append(msg)

        if launch_status == 200:
            result.test_result = "PASS"
            msg = "[RESULT] PASS — install-from-app-store and launch both returned 200"
            LOGGER.result(msg); logs.append(msg)
        else:
            result.test_result = "FAILED"
            msg = f"[RESULT] FAILED — launch returned {launch_status} (expected 200) after install"
            LOGGER.result(msg); logs.append(msg)

        msg = (f"[SUMMARY] outcome={result.test_result}, install_status={install_status}, "
               f"launch_status={launch_status}, test_id={test_id}, device={device_id}, appId={app_id}")
        LOGGER.result(msg); logs.append(msg)
        return result

    except Exception as e:
        result.test_result = "SKIPPED"
        msg = f"[RESULT] SKIPPED — internal error: {e} (test_id={test_id}, device={device_id}, appId={app_id})"
        LOGGER.result(msg); logs.append(msg)
        msg = (f"[SUMMARY] outcome=SKIPPED, install_status=N/A, launch_status=N/A, "
               f"test_id={test_id}, device={device_id}, appId={app_id}")
        LOGGER.result(msg); logs.append(msg)
        return result

def run_uninstall_after_standby_check(dab_topic, test_category, test_name, tester, device_id):
    """
    Positive: Uninstall a pre-installed removable app when device was in standby (woken for operation).
    Flow: (best-effort) wake via input/key-press -> applications/uninstall -> short wait -> (best-effort) applications/list
    Pass if uninstall returns 200 and (if list is available) the app no longer appears.
    """
    test_id = to_test_id(f"{dab_topic}/{test_category}")
    app_id = config.apps.get("sample_app", "Sample_App")
    logs = []
    payload_app = json.dumps({"appId": app_id})
    result = TestResult(test_id, device_id, "applications/uninstall", payload_app, "UNKNOWN", "", logs)

    UNINSTALL_WAIT = 10  # short padding after uninstall
    WAKE_WAIT = 3        # brief wait after wake attempt

    try:
        # Header
        msg = f"[TEST] Uninstall After Standby — {test_name} (test_id={test_id}, device={device_id}, appId={app_id})"
        LOGGER.result(msg); logs.append(msg)
        msg = "[DESC] Flow: wake (best-effort) → uninstall → short wait → (best-effort) apps list check; PASS if uninstall == 200."
        LOGGER.result(msg); logs.append(msg)
        msg = "[DESC] Data deletion must be verified manually/OEM; DAB lacks per-app storage APIs."
        LOGGER.result(msg); logs.append(msg)

        # Required capability gate (unsupported → OPTIONAL_FAILED handled by need)
        if not need(tester, device_id, "ops: applications/uninstall", result, logs):
            msg = (f"[SUMMARY] outcome=OPTIONAL_FAILED, uninstall_status=N/A, "
                   f"test_id={test_id}, device={device_id}, appId={app_id}")
            LOGGER.result(msg); logs.append(msg)
            return result

        msg = "[INFO] Capability gate passed."
        LOGGER.info(msg); logs.append(msg)

        # 0) Best-effort wake from standby (optional)
        try:
            msg = f"[STEP] input/key-press {{\"key\": \"POWER\"}}  # best-effort wake"
            LOGGER.result(msg); logs.append(msg)
            rc_wake, resp_wake = execute_cmd_and_log(
                tester, device_id, "input/key-press", json.dumps({"key": "POWER"}), logs, result
            )
            msg = f"[INFO] input/key-press transport_rc={rc_wake}, response={resp_wake}"
            LOGGER.info(msg); logs.append(msg)
            msg = f"[WAIT] {WAKE_WAIT}s after wake attempt"
            LOGGER.info(msg); logs.append(msg)
            time.sleep(WAKE_WAIT)
        except Exception:
            msg = "[INFO] Skipping wake attempt (input/key-press unavailable or failed)"
            LOGGER.info(msg); logs.append(msg)

        # 1) Uninstall
        msg = f"[STEP] applications/uninstall {payload_app}"
        LOGGER.result(msg); logs.append(msg)
        rc_uninst, resp_uninst = execute_cmd_and_log(
            tester, device_id, "applications/uninstall", payload_app, logs, result
        )
        uninstall_status = dab_status_from(resp_uninst, rc_uninst)
        msg = f"[INFO] applications/uninstall transport_rc={rc_uninst}, dab_status={uninstall_status}"
        LOGGER.info(msg); logs.append(msg)

        if uninstall_status != 200:
            result.test_result = "FAILED"
            msg = f"[RESULT] FAILED — applications/uninstall returned {uninstall_status} (expected 200)"
            LOGGER.result(msg); logs.append(msg)
            msg = (f"[SUMMARY] outcome=FAILED, uninstall_status={uninstall_status}, "
                   f"test_id={test_id}, device={device_id}, appId={app_id}")
            LOGGER.result(msg); logs.append(msg)
            return result

        # short wait to finalize uninstall
        msg = f"[WAIT] {UNINSTALL_WAIT}s after uninstall for finalization"
        LOGGER.info(msg); logs.append(msg)
        time.sleep(UNINSTALL_WAIT)

        # 2) Best-effort verification via applications/list (optional)
        removed_flag = None
        try:
            msg = "[STEP] applications/list"
            LOGGER.result(msg); logs.append(msg)
            rc_list, resp_list = execute_cmd_and_log(
                tester, device_id, "applications/list", "{}", logs, result
            )
            try:
                data = json.loads(resp_list) if isinstance(resp_list, str) else (resp_list or {})
            except Exception:
                data = {}
            apps = data.get("applications") or data.get("apps") or data
            present = False
            if isinstance(apps, list):
                for a in apps:
                    if (isinstance(a, str) and a == app_id) or \
                       (isinstance(a, dict) and (a.get("appId") == app_id or a.get("id") == app_id or a.get("name") == app_id)):
                        present = True; break
            elif isinstance(apps, dict):
                present = app_id in apps.keys()
            removed_flag = not present
            msg = f"[INFO] applications/list absence check for appId={app_id}: removed={removed_flag}"
            LOGGER.info(msg); logs.append(msg)

            if removed_flag is False:
                result.test_result = "FAILED"
                msg = "[RESULT] FAILED — app still present in applications/list after uninstall"
                LOGGER.result(msg); logs.append(msg)
                msg = (f"[SUMMARY] outcome=FAILED, uninstall_status=200, "
                       f"apps_list_present=True, test_id={test_id}, device={device_id}, appId={app_id}")
                LOGGER.result(msg); logs.append(msg)
                return result
        except Exception:
            msg = "[INFO] Skipping apps list verification: applications/list not available or parsing failed"
            LOGGER.info(msg); logs.append(msg)

        # Result
        result.test_result = "PASS"
        msg = "[RESULT] PASS — applications/uninstall returned 200" + ("" if removed_flag is None else f"; removed_in_list={removed_flag}")
        LOGGER.result(msg); logs.append(msg)
        msg = (f"[SUMMARY] outcome=PASS, uninstall_status=200, removed_in_list={removed_flag}, "
               f"test_id={test_id}, device={device_id}, appId={app_id}")
        LOGGER.result(msg); logs.append(msg)
        return result

    except Exception as e:
        result.test_result = "SKIPPED"
        msg = f"[RESULT] SKIPPED — internal error: {e} (test_id={test_id}, device={device_id}, appId={app_id})"
        LOGGER.result(msg); logs.append(msg)
        msg = (f"[SUMMARY] outcome=SKIPPED, uninstall_status=N/A, "
               f"test_id={test_id}, device={device_id}, appId={app_id}")
        LOGGER.result(msg); logs.append(msg)
        return result

def run_install_bg_uninstall_sample_app(dab_topic, test_category, test_name, tester, device_id):
    """
    Flow: applications/install (sample_app) -> applications/launch -> background -> applications/uninstall
    Pass if install == 200 and uninstall == 200.
    """
    test_id = to_test_id(f"{dab_topic}/{test_category}")
    app_id = config.apps.get("sample_app", "Sample_App")
    logs = []
    payload_app = json.dumps({"appId": app_id})

    # Core op under validation is uninstall
    result = TestResult(test_id, device_id, "applications/uninstall", payload_app, "UNKNOWN", "", logs)

    INSTALL_WAIT = 10   # short padding after install
    BG_WAIT = 3         # short settle time after backgrounding

    try:
        # Header
        msg = f"[TEST] Install → Background → Uninstall (applications/install) — {test_name} (test_id={test_id}, device={device_id}, appId={app_id})"
        LOGGER.result(msg); logs.append(msg)
        msg = "[DESC] Method: install sample_app → open it → keep in background → uninstall (no app-store API used)."
        LOGGER.result(msg); logs.append(msg)

        # Gate required ops (OPTIONAL_FAILED handled by need)
        if not need(tester, device_id, "ops: applications/install, applications/launch, applications/uninstall", result, logs):
            msg = (f"[SUMMARY] outcome=OPTIONAL_FAILED, install_status=N/A, uninstall_status=N/A, "
                   f"test_id={test_id}, device={device_id}, appId={app_id}")
            LOGGER.result(msg); logs.append(msg)
            return result

        msg = "[INFO] Capability gate passed."
        LOGGER.info(msg); logs.append(msg)

        # 1) Install sample_app (applications/install)
        msg = f"[STEP] applications/install {payload_app}"
        LOGGER.result(msg); logs.append(msg)
        rc_install, resp_install = execute_cmd_and_log(
            tester, device_id, "applications/install", payload_app, logs, result
        )
        install_status = dab_status_from(resp_install, rc_install)
        msg = f"[INFO] applications/install transport_rc={rc_install}, dab_status={install_status}"
        LOGGER.info(msg); logs.append(msg)

        if install_status != 200:
            result.test_result = "FAILED"
            msg = f"[RESULT] FAILED — applications/install returned {install_status} (expected 200)"
            LOGGER.result(msg); logs.append(msg)
            msg = (f"[SUMMARY] outcome=FAILED, install_status={install_status}, uninstall_status=N/A, "
                   f"test_id={test_id}, device={device_id}, appId={app_id}")
            LOGGER.result(msg); logs.append(msg)
            return result

        msg = f"[WAIT] {INSTALL_WAIT}s after install for finalization"
        LOGGER.info(msg); logs.append(msg)
        time.sleep(INSTALL_WAIT)

        # 2) Launch the app (foreground)
        msg = f"[STEP] applications/launch {payload_app}"
        LOGGER.result(msg); logs.append(msg)
        rc_launch, resp_launch = execute_cmd_and_log(
            tester, device_id, "applications/launch", payload_app, logs, result
        )
        msg = f"[WAIT] {APP_LAUNCH_WAIT}s after launch"
        LOGGER.info(msg); logs.append(msg)
        time.sleep(APP_LAUNCH_WAIT)

        # 3) Background the app (best-effort: HOME key; fallback to launcher)
        try:
            msg = '[STEP] input/key-press {"key": "HOME"}  # background app'
            LOGGER.result(msg); logs.append(msg)
            rc_home, resp_home = execute_cmd_and_log(
                tester, device_id, "input/key-press", json.dumps({"key": "HOME"}), logs, result
            )
            msg = f"[INFO] input/key-press HOME transport_rc={rc_home}, response={resp_home}"
            LOGGER.info(msg); logs.append(msg)
        except Exception:
            launcher_id = config.apps.get("home_launcher", "com.android.tv.launcher")
            payload_home = json.dumps({"appId": launcher_id})
            msg = f"[STEP] applications/launch {payload_home}  # fallback to launcher"
            LOGGER.result(msg); logs.append(msg)
            rc_home2, resp_home2 = execute_cmd_and_log(
                tester, device_id, "applications/launch", payload_home, logs, result
            )
            msg = f"[INFO] launcher transport_rc={rc_home2}, response={resp_home2}"
            LOGGER.info(msg); logs.append(msg)

        msg = f"[WAIT] {BG_WAIT}s after backgrounding"
        LOGGER.info(msg); logs.append(msg)
        time.sleep(BG_WAIT)

        # 4) Uninstall the app
        msg = f"[STEP] applications/uninstall {payload_app}"
        LOGGER.result(msg); logs.append(msg)
        rc_uninst, resp_uninst = execute_cmd_and_log(
            tester, device_id, "applications/uninstall", payload_app, logs, result
        )
        uninstall_status = dab_status_from(resp_uninst, rc_uninst)
        msg = f"[INFO] applications/uninstall transport_rc={rc_uninst}, dab_status={uninstall_status}"
        LOGGER.info(msg); logs.append(msg)

        if uninstall_status == 200:
            result.test_result = "PASS"
            msg = "[RESULT] PASS — install 200, then uninstall 200 with app backgrounded"
            LOGGER.result(msg); logs.append(msg)
        else:
            result.test_result = "FAILED"
            msg = f"[RESULT] FAILED — applications/uninstall returned {uninstall_status} (expected 200)"
            LOGGER.result(msg); logs.append(msg)

        msg = (f"[SUMMARY] outcome={result.test_result}, install_status={install_status}, "
               f"uninstall_status={uninstall_status}, test_id={test_id}, device={device_id}, appId={app_id}")
        LOGGER.result(msg); logs.append(msg)
        return result

    except Exception as e:
        result.test_result = "SKIPPED"
        msg = f"[RESULT] SKIPPED — internal error: {e} (test_id={test_id}, device={device_id}, appId={app_id})"
        LOGGER.result(msg); logs.append(msg)
        msg = (f"[SUMMARY] outcome=SKIPPED, install_status=N/A, uninstall_status=N/A, "
               f"test_id={test_id}, device={device_id}, appId={app_id}")
        LOGGER.result(msg); logs.append(msg)
        return result

def run_uninstall_sample_app_with_local_data_check(dab_topic, test_category, test_name, tester, device_id):
    """
    Positive: Uninstall a third-party app (sample_app) that has local storage data.
    Minimal flow: (optional) launch -> applications/uninstall -> short wait
    Pass if uninstall returns 200.
    """
    test_id = to_test_id(f"{dab_topic}/{test_category}")
    app_id = config.apps.get("sample_app", "Sample_App")
    logs = []
    payload_app = json.dumps({"appId": app_id})
    result = TestResult(test_id, device_id, "applications/uninstall", payload_app, "UNKNOWN", "", logs)

    UNINSTALL_WAIT = 10  # seconds
    APP_POKE_WAIT = 3    # small wait after optional launch

    try:
        # Header
        msg = f"[TEST] Uninstall Sample App (with local data) — {test_name} (test_id={test_id}, device={device_id}, appId={app_id})"
        LOGGER.result(msg); logs.append(msg)
        msg = "[DESC] Flow: (optional) launch → uninstall → short wait; PASS if uninstall == 200."
        LOGGER.result(msg); logs.append(msg)
        msg = "[DESC] Local data deletion must be verified manually/OEM; storage inspection not in DAB scope."
        LOGGER.result(msg); logs.append(msg)

        # Required capability gate (unsupported → OPTIONAL_FAILED handled by need)
        if not need(tester, device_id, "ops: applications/uninstall", result, logs):
            msg = (f"[SUMMARY] outcome=OPTIONAL_FAILED, uninstall_status=N/A, "
                   f"test_id={test_id}, device={device_id}, appId={app_id}")
            LOGGER.result(msg); logs.append(msg)
            return result

        msg = "[INFO] Capability gate passed."
        LOGGER.info(msg); logs.append(msg)

        # 0) Optional: launch the app to ensure it recently touched local data (best-effort)
        try:
            msg = f"[STEP] (optional) applications/launch {payload_app}"
            LOGGER.result(msg); logs.append(msg)
            rc_launch, resp_launch = execute_cmd_and_log(
                tester, device_id, "applications/launch", payload_app, logs, result
            )
            msg = f"[WAIT] {APP_POKE_WAIT}s after optional launch"
            LOGGER.info(msg); logs.append(msg)
            time.sleep(APP_POKE_WAIT)
        except Exception:
            msg = "[INFO] Skipping optional launch (applications/launch unsupported or failed)"
            LOGGER.info(msg); logs.append(msg)

        # 1) Uninstall the sample app
        msg = f"[STEP] applications/uninstall {payload_app}"
        LOGGER.result(msg); logs.append(msg)
        rc_uninst, resp_uninst = execute_cmd_and_log(
            tester, device_id, "applications/uninstall", payload_app, logs, result
        )
        uninstall_status = dab_status_from(resp_uninst, rc_uninst)
        msg = f"[INFO] applications/uninstall transport_rc={rc_uninst}, dab_status={uninstall_status}"
        LOGGER.info(msg); logs.append(msg)

        if uninstall_status != 200:
            result.test_result = "FAILED"
            msg = f"[RESULT] FAILED — applications/uninstall returned {uninstall_status} (expected 200)"
            LOGGER.result(msg); logs.append(msg)
            msg = (f"[SUMMARY] outcome=FAILED, uninstall_status={uninstall_status}, "
                   f"test_id={test_id}, device={device_id}, appId={app_id}")
            LOGGER.result(msg); logs.append(msg)
            return result

        # Short wait to finalize uninstall
        msg = f"[WAIT] {UNINSTALL_WAIT}s after uninstall for finalization"
        LOGGER.info(msg); logs.append(msg)
        time.sleep(UNINSTALL_WAIT)

        # Result
        result.test_result = "PASS"
        msg = "[RESULT] PASS — applications/uninstall returned 200"
        LOGGER.result(msg); logs.append(msg)
        msg = (f"[SUMMARY] outcome=PASS, uninstall_status=200, "
               f"test_id={test_id}, device={device_id}, appId={app_id}")
        LOGGER.result(msg); logs.append(msg)
        return result

    except Exception as e:
        result.test_result = "SKIPPED"
        msg = f"[RESULT] SKIPPED — internal error: {e} (test_id={test_id}, device={device_id}, appId={app_id})"
        LOGGER.result(msg); logs.append(msg)
        msg = (f"[SUMMARY] outcome=SKIPPED, uninstall_status=N/A, "
               f"test_id={test_id}, device={device_id}, appId={app_id}")
        LOGGER.result(msg); logs.append(msg)
        return result
    
def run_uninstall_preinstalled_with_local_data_simple(dab_topic, test_category, test_name, tester, device_id):
    """
    Positive: Uninstall a pre-installed removable app (with local data).
    Minimal flow: (optional) launch -> applications/uninstall -> short wait
    Pass if uninstall returns 200.
    """
    test_id = to_test_id(f"{dab_topic}/{test_category}")
    app_id = config.apps.get("sample_app", "Sample_App")
    logs = []
    payload_app = json.dumps({"appId": app_id})
    result = TestResult(test_id, device_id, "applications/uninstall", payload_app, "UNKNOWN", "", logs)

    UNINSTALL_WAIT = 10  # seconds
    APP_POKE_WAIT = 3    # brief wait after optional launch

    try:
        # Header
        msg = f"[TEST] Uninstall Preinstalled (with local data) — {test_name} (test_id={test_id}, device={device_id}, appId={app_id})"
        LOGGER.result(msg); logs.append(msg)
        msg = "[DESC] Flow: (optional) launch → uninstall → short wait; PASS if uninstall == 200."
        LOGGER.result(msg); logs.append(msg)
        msg = "[DESC] Local-data deletion must be verified manually/OEM; DAB cannot inspect storage."
        LOGGER.result(msg); logs.append(msg)

        # Gate only the required op (unsupported -> OPTIONAL_FAILED handled by need)
        if not need(tester, device_id, "ops: applications/uninstall", result, logs):
            msg = (f"[SUMMARY] outcome=OPTIONAL_FAILED, uninstall_status=N/A, "
                   f"test_id={test_id}, device={device_id}, appId={app_id}")
            LOGGER.result(msg); logs.append(msg)
            return result

        msg = "[INFO] Capability gate passed."
        LOGGER.info(msg); logs.append(msg)

        # 0) Optional: launch to ensure app recently touched local data (best-effort; not gated)
        try:
            msg = f"[STEP] (optional) applications/launch {payload_app}"
            LOGGER.result(msg); logs.append(msg)
            rc_launch, resp_launch = execute_cmd_and_log(
                tester, device_id, "applications/launch", payload_app, logs, result
            )
            msg = f"[WAIT] {APP_POKE_WAIT}s after optional launch"
            LOGGER.info(msg); logs.append(msg)
            time.sleep(APP_POKE_WAIT)
        except Exception:
            msg = "[INFO] Skipping optional launch (applications/launch unsupported or failed)"
            LOGGER.info(msg); logs.append(msg)

        # 1) Uninstall the app
        msg = f"[STEP] applications/uninstall {payload_app}"
        LOGGER.result(msg); logs.append(msg)
        rc_uninst, resp_uninst = execute_cmd_and_log(
            tester, device_id, "applications/uninstall", payload_app, logs, result
        )
        uninstall_status = dab_status_from(resp_uninst, rc_uninst)
        msg = f"[INFO] applications/uninstall transport_rc={rc_uninst}, dab_status={uninstall_status}"
        LOGGER.info(msg); logs.append(msg)

        if uninstall_status != 200:
            result.test_result = "FAILED"
            msg = f"[RESULT] FAILED — applications/uninstall returned {uninstall_status} (expected 200)"
            LOGGER.result(msg); logs.append(msg)
            msg = (f"[SUMMARY] outcome=FAILED, uninstall_status={uninstall_status}, "
                   f"test_id={test_id}, device={device_id}, appId={app_id}")
            LOGGER.result(msg); logs.append(msg)
            return result

        # short wait to finalize uninstall
        msg = f"[WAIT] {UNINSTALL_WAIT}s after uninstall for finalization"
        LOGGER.info(msg); logs.append(msg)
        time.sleep(UNINSTALL_WAIT)

        # Result
        result.test_result = "PASS"
        msg = "[RESULT] PASS — applications/uninstall returned 200"
        LOGGER.result(msg); logs.append(msg)
        msg = (f"[SUMMARY] outcome=PASS, uninstall_status=200, "
               f"test_id={test_id}, device={device_id}, appId={app_id}")
        LOGGER.result(msg); logs.append(msg)
        return result

    except Exception as e:
        result.test_result = "SKIPPED"
        msg = f"[RESULT] SKIPPED — internal error: {e} (test_id={test_id}, device={device_id}, appId={app_id})"
        LOGGER.result(msg); logs.append(msg)
        msg = (f"[SUMMARY] outcome=SKIPPED, uninstall_status=N/A, "
               f"test_id={test_id}, device={device_id}, appId={app_id}")
        LOGGER.result(msg); logs.append(msg)
        return result

def run_install_from_url_during_idle_then_launch(dab_topic, test_category, test_name, tester, device_id):
    """
    Positive: Install an app from a valid APK URL during device idle (screen off), then wake and launch.
    Minimal flow: sleep (best-effort) -> applications/install(url) -> short wait -> wake (best-effort) -> applications/launch
    Pass if install == 200 and launch == 200.
    """
    test_id = to_test_id(f"{dab_topic}/{test_category}")
    app_id = config.apps.get("sample_app", "Sample_App")

    # Try to read APK URL from config; user/project should populate one of these.
    apk_url = (
        config.apps.get("sample_app_url") or
        getattr(config, "apk_urls", {}).get("sample_app") or
        getattr(config, "urls", {}).get("sample_app")
    )

    logs = []
    payload_install = json.dumps({"appId": app_id, "url": apk_url})
    payload_launch  = json.dumps({"appId": app_id})
    result = TestResult(test_id, device_id, "applications/install", payload_install, "UNKNOWN", "", logs)

    INSTALL_WAIT = 10  # short padding for install finalize
    IDLE_WAIT    = 3   # small delay after sleep press
    WAKE_WAIT    = 3   # small delay after wake press

    try:
        # Headers
        msg = f"[TEST] Install During Idle (URL) → Wake → Launch — {test_name} (test_id={test_id}, device={device_id}, appId={app_id})"
        LOGGER.result(msg); logs.append(msg)
        msg = "[DESC] Flow: sleep (best-effort) → applications/install(url) → short wait → wake (best-effort) → applications/launch; PASS if both return 200."
        LOGGER.result(msg); logs.append(msg)

        # Validate URL presence (precondition)
        if not apk_url:
            result.test_result = "SKIPPED"
            msg = "[RESULT] SKIPPED — missing APK URL in config (sample_app_url / apk_urls['sample_app'] / urls['sample_app'])."
            LOGGER.result(msg); logs.append(msg)
            msg = f"[SUMMARY] outcome=SKIPPED, install_status=N/A, launch_status=N/A, test_id={test_id}, device={device_id}, appId={app_id}"
            LOGGER.result(msg); logs.append(msg)
            return result

        # Gate required operations (OPTIONAL_FAILED handled by need)
        if not need(tester, device_id, "ops: applications/install, applications/launch", result, logs):
            msg = f"[SUMMARY] outcome=OPTIONAL_FAILED, install_status=N/A, launch_status=N/A, test_id={test_id}, device={device_id}, appId={app_id}"
            LOGGER.result(msg); logs.append(msg)
            return result

        msg = "[INFO] Capability gate passed."
        LOGGER.info(msg); logs.append(msg)

        # 0) Best-effort put device into idle (screen off)
        try:
            msg = '[STEP] input/key-press {"key": "POWER"}  # best-effort to enter idle/screen-off'
            LOGGER.result(msg); logs.append(msg)
            rc_sleep, resp_sleep = execute_cmd_and_log(
                tester, device_id, "input/key-press", json.dumps({"key": "POWER"}), logs, result
            )
            msg = f"[INFO] input/key-press POWER transport_rc={rc_sleep}, response={resp_sleep}"
            LOGGER.info(msg); logs.append(msg)
            msg = f"[WAIT] {IDLE_WAIT}s after sleep attempt"
            LOGGER.info(msg); logs.append(msg)
            time.sleep(IDLE_WAIT)
        except Exception:
            msg = "[INFO] Skipping sleep attempt (input/key-press unavailable or failed)"
            LOGGER.info(msg); logs.append(msg)

        # 1) Install from URL while device is idle
        msg = f"[STEP] applications/install {payload_install}"
        LOGGER.result(msg); logs.append(msg)
        rc_install, resp_install = execute_cmd_and_log(
            tester, device_id, "applications/install", payload_install, logs, result
        )
        install_status = dab_status_from(resp_install, rc_install)
        msg = f"[INFO] applications/install transport_rc={rc_install}, dab_status={install_status}"
        LOGGER.info(msg); logs.append(msg)

        if install_status != 200:
            result.test_result = "FAILED"
            msg = f"[RESULT] FAILED — applications/install returned {install_status} (expected 200)"
            LOGGER.result(msg); logs.append(msg)
            msg = f"[SUMMARY] outcome=FAILED, install_status={install_status}, launch_status=N/A, test_id={test_id}, device={device_id}, appId={app_id}"
            LOGGER.result(msg); logs.append(msg)
            return result

        # short wait to finalize install
        msg = f"[WAIT] {INSTALL_WAIT}s after install for finalization"
        LOGGER.info(msg); logs.append(msg)
        time.sleep(INSTALL_WAIT)

        # 2) Best-effort wake device
        try:
            msg = '[STEP] input/key-press {"key": "POWER"}  # wake device'
            LOGGER.result(msg); logs.append(msg)
            rc_wake, resp_wake = execute_cmd_and_log(
                tester, device_id, "input/key-press", json.dumps({"key": "POWER"}), logs, result
            )
            msg = f"[INFO] input/key-press POWER transport_rc={rc_wake}, response={resp_wake}"
            LOGGER.info(msg); logs.append(msg)
            msg = f"[WAIT] {WAKE_WAIT}s after wake attempt"
            LOGGER.info(msg); logs.append(msg)
            time.sleep(WAKE_WAIT)
        except Exception:
            msg = "[INFO] Skipping wake attempt (input/key-press unavailable or failed)"
            LOGGER.info(msg); logs.append(msg)

        # 3) Launch to verify availability after wake
        msg = f"[STEP] applications/launch {payload_launch}"
        LOGGER.result(msg); logs.append(msg)
        rc_launch, resp_launch = execute_cmd_and_log(
            tester, device_id, "applications/launch", payload_launch, logs, result
        )
        launch_status = dab_status_from(resp_launch, rc_launch)
        msg = f"[INFO] applications/launch transport_rc={rc_launch}, dab_status={launch_status}"
        LOGGER.info(msg); logs.append(msg)

        if launch_status == 200:
            result.test_result = "PASS"
            msg = "[RESULT] PASS — install (idle) 200 and launch (post-wake) 200"
            LOGGER.result(msg); logs.append(msg)
        else:
            result.test_result = "FAILED"
            msg = f"[RESULT] FAILED — applications/launch returned {launch_status} (expected 200)"
            LOGGER.result(msg); logs.append(msg)

        msg = f"[SUMMARY] outcome={result.test_result}, install_status={install_status}, launch_status={launch_status}, test_id={test_id}, device={device_id}, appId={app_id}"
        LOGGER.result(msg); logs.append(msg)
        return result

    except Exception as e:
        result.test_result = "SKIPPED"
        msg = f"[RESULT] SKIPPED — internal error: {e} (test_id={test_id}, device={device_id}, appId={app_id})"
        LOGGER.result(msg); logs.append(msg)
        msg = f"[SUMMARY] outcome=SKIPPED, install_status=N/A, launch_status=N/A, test_id={test_id}, device={device_id}, appId={app_id}"
        LOGGER.result(msg); logs.append(msg)
        return result

def run_install_large_apk_from_url_then_launch(dab_topic, test_category, test_name, tester, device_id):
    """
    Positive: Install a large APK from a valid URL, then launch to verify functionality.
    Minimal flow: applications/install(url) -> long wait -> applications/launch
    Pass if install == 200 and launch == 200.
    """
    test_id = to_test_id(f"{dab_topic}/{test_category}")
    app_id = config.apps.get("large_app", "Large_App")

    # Provide the APK URL via config (one of these should be set in your repo config)
    apk_url = (
        config.apps.get("large_app_url") or
        getattr(config, "apk_urls", {}).get("large_app") or
        getattr(config, "urls", {}).get("large_app")
    )

    logs = []
    payload_install = json.dumps({"appId": app_id, "url": apk_url})
    payload_launch  = json.dumps({"appId": app_id})
    result = TestResult(test_id, device_id, "applications/install", payload_install, "UNKNOWN", "", logs)

    LARGE_INSTALL_WAIT = 180  # seconds; larger buffer for big APK download+install

    try:
        # Headers
        msg = f"[TEST] Large APK Install from URL → Launch — {test_name} (test_id={test_id}, device={device_id}, appId={app_id})"
        LOGGER.result(msg); logs.append(msg)
        msg = "[DESC] Flow: applications/install(url) → long wait → applications/launch; PASS if both return 200."
        LOGGER.result(msg); logs.append(msg)

        # Validate URL precondition
        if not apk_url:
            result.test_result = "SKIPPED"
            msg = "[RESULT] SKIPPED — missing large APK URL in config (large_app_url / apk_urls['large_app'] / urls['large_app'])."
            LOGGER.result(msg); logs.append(msg)
            msg = f"[SUMMARY] outcome=SKIPPED, install_status=N/A, launch_status=N/A, test_id={test_id}, device={device_id}, appId={app_id}"
            LOGGER.result(msg); logs.append(msg)
            return result

        # Capability gate (install + launch). If unsupported, need(...) fills result/logs and returns False.
        if not need(tester, device_id, "ops: applications/install, applications/launch", result, logs):
            msg = f"[SUMMARY] outcome=OPTIONAL_FAILED, install_status=N/A, launch_status=N/A, test_id={test_id}, device={device_id}, appId={app_id}"
            LOGGER.result(msg); logs.append(msg)
            return result

        msg = "[INFO] Capability gate passed."
        LOGGER.info(msg); logs.append(msg)

        # 1) Install from URL (large APK)
        msg = f"[STEP] applications/install {payload_install}"
        LOGGER.result(msg); logs.append(msg)
        rc_install, resp_install = execute_cmd_and_log(
            tester, device_id, "applications/install", payload_install, logs, result
        )
        install_status = dab_status_from(resp_install, rc_install)
        msg = f"[INFO] applications/install transport_rc={rc_install}, dab_status={install_status}"
        LOGGER.info(msg); logs.append(msg)

        if install_status != 200:
            result.test_result = "FAILED"
            msg = f"[RESULT] FAILED — applications/install returned {install_status} (expected 200)"
            LOGGER.result(msg); logs.append(msg)
            msg = f"[SUMMARY] outcome=FAILED, install_status={install_status}, launch_status=N/A, test_id={test_id}, device={device_id}, appId={app_id}"
            LOGGER.result(msg); logs.append(msg)
            return result

        # Long wait to accommodate big APK download/installation finalization
        msg = f"[WAIT] {LARGE_INSTALL_WAIT}s after install for finalization (large APK)"
        LOGGER.info(msg); logs.append(msg)
        time.sleep(LARGE_INSTALL_WAIT)

        # 2) Launch to verify app is functional post-install
        msg = f"[STEP] applications/launch {payload_launch}"
        LOGGER.result(msg); logs.append(msg)
        rc_launch, resp_launch = execute_cmd_and_log(
            tester, device_id, "applications/launch", payload_launch, logs, result
        )
        launch_status = dab_status_from(resp_launch, rc_launch)
        msg = f"[INFO] applications/launch transport_rc={rc_launch}, dab_status={launch_status}"
        LOGGER.info(msg); logs.append(msg)

        if launch_status == 200:
            result.test_result = "PASS"
            msg = "[RESULT] PASS — large APK install and launch both returned 200"
            LOGGER.result(msg); logs.append(msg)
        else:
            result.test_result = "FAILED"
            msg = f"[RESULT] FAILED — applications/launch returned {launch_status} (expected 200)"
            LOGGER.result(msg); logs.append(msg)

        msg = f"[SUMMARY] outcome={result.test_result}, install_status={install_status}, launch_status={launch_status}, test_id={test_id}, device={device_id}, appId={app_id}"
        LOGGER.result(msg); logs.append(msg)
        return result

    except Exception as e:
        result.test_result = "SKIPPED"
        msg = f"[RESULT] SKIPPED — internal error: {e} (test_id={test_id}, device={device_id}, appId={app_id})"
        LOGGER.result(msg); logs.append(msg)
        msg = f"[SUMMARY] outcome=SKIPPED, install_status=N/A, launch_status=N/A, test_id={test_id}, device={device_id}, appId={app_id}"
        LOGGER.result(msg); logs.append(msg)
        return result
    
def run_install_from_url_while_heavy_app_running(dab_topic, test_category, test_name, tester, device_id):
    """
    Positive: Install an app from a valid APK URL while a resource-intensive app is running, then launch it.
    Flow: launch heavy_app -> applications/install(url) -> long wait -> applications/launch
    Pass if install == 200 and launch == 200.
    """
    test_id = to_test_id(f"{dab_topic}/{test_category}")

    # Resource-intensive app to keep pressure on the device
    heavy_app_id = config.apps.get("heavy_app", config.apps.get("youtube", "YouTube"))
    # Target app to install from URL (use your existing sample_app config)
    app_id = config.apps.get("sample_app", "Sample_App")

    # APK URL for the target app (set one of these in your config)
    apk_url = (
        config.apps.get("sample_app_url")
        or getattr(config, "apk_urls", {}).get("sample_app")
        or getattr(config, "urls", {}).get("sample_app")
    )

    logs = []
    payload_install = json.dumps({"appId": app_id, "url": apk_url})
    payload_launch  = json.dumps({"appId": app_id})
    payload_heavy   = json.dumps({"appId": heavy_app_id})
    result = TestResult(test_id, device_id, "applications/install", payload_install, "UNKNOWN", "", logs)

    HEAVY_WAIT         = 5    # let heavy app start streaming/processing
    LARGE_INSTALL_WAIT = 120  # allow time for download+install under load

    try:
        # Headers
        msg = f"[TEST] Install From URL While Heavy App Running — {test_name} (test_id={test_id}, device={device_id}, targetApp={app_id}, heavyApp={heavy_app_id})"
        LOGGER.result(msg); logs.append(msg)
        msg = "[DESC] Flow: launch heavy_app → applications/install(url) → long wait → applications/launch; PASS if both return 200."
        LOGGER.result(msg); logs.append(msg)

        # Precondition: URL available
        if not apk_url:
            result.test_result = "SKIPPED"
            msg = "[RESULT] SKIPPED — missing APK URL (sample_app_url / apk_urls['sample_app'] / urls['sample_app'])."
            LOGGER.result(msg); logs.append(msg)
            msg = f"[SUMMARY] outcome=SKIPPED, install_status=N/A, launch_status=N/A, test_id={test_id}, device={device_id}, targetApp={app_id}"
            LOGGER.result(msg); logs.append(msg)
            return result

        # Capability gate for required ops (install + launch)
        if not need(tester, device_id, "ops: applications/install, applications/launch", result, logs):
            msg = f"[SUMMARY] outcome=OPTIONAL_FAILED, install_status=N/A, launch_status=N/A, test_id={test_id}, device={device_id}, targetApp={app_id}"
            LOGGER.result(msg); logs.append(msg)
            return result

        msg = "[INFO] Capability gate passed."
        LOGGER.info(msg); logs.append(msg)

        # 0) Launch resource-intensive app
        msg = f"[STEP] applications/launch {payload_heavy}  # start heavy workload"
        LOGGER.result(msg); logs.append(msg)
        rc_heavy, resp_heavy = execute_cmd_and_log(
            tester, device_id, "applications/launch", payload_heavy, logs, result
        )
        msg = f"[INFO] heavy_app launch transport_rc={rc_heavy}, response={resp_heavy}"
        LOGGER.info(msg); logs.append(msg)
        msg = f"[WAIT] {HEAVY_WAIT}s to let heavy_app stabilize"
        LOGGER.info(msg); logs.append(msg)
        time.sleep(HEAVY_WAIT)

        # 1) Install target app from URL while heavy app is running
        msg = f"[STEP] applications/install {payload_install}"
        LOGGER.result(msg); logs.append(msg)
        rc_install, resp_install = execute_cmd_and_log(
            tester, device_id, "applications/install", payload_install, logs, result
        )
        install_status = dab_status_from(resp_install, rc_install)
        msg = f"[INFO] applications/install transport_rc={rc_install}, dab_status={install_status}"
        LOGGER.info(msg); logs.append(msg)

        if install_status != 200:
            result.test_result = "FAILED"
            msg = f"[RESULT] FAILED — applications/install returned {install_status} (expected 200)"
            LOGGER.result(msg); logs.append(msg)
            msg = f"[SUMMARY] outcome=FAILED, install_status={install_status}, launch_status=N/A, test_id={test_id}, device={device_id}, targetApp={app_id}"
            LOGGER.result(msg); logs.append(msg)
            return result

        # Long wait to accommodate big install under system load
        msg = f"[WAIT] {LARGE_INSTALL_WAIT}s after install for finalization (under load)"
        LOGGER.info(msg); logs.append(msg)
        time.sleep(LARGE_INSTALL_WAIT)

        # 2) Launch the newly installed target app to confirm it's functional
        msg = f"[STEP] applications/launch {payload_launch}"
        LOGGER.result(msg); logs.append(msg)
        rc_launch, resp_launch = execute_cmd_and_log(
            tester, device_id, "applications/launch", payload_launch, logs, result
        )
        launch_status = dab_status_from(resp_launch, rc_launch)
        msg = f"[INFO] applications/launch transport_rc={rc_launch}, dab_status={launch_status}"
        LOGGER.info(msg); logs.append(msg)

        if launch_status == 200:
            result.test_result = "PASS"
            msg = "[RESULT] PASS — install during heavy load (200) and post-install launch (200) succeeded"
            LOGGER.result(msg); logs.append(msg)
        else:
            result.test_result = "FAILED"
            msg = f"[RESULT] FAILED — applications/launch returned {launch_status} (expected 200)"
            LOGGER.result(msg); logs.append(msg)

        msg = f"[SUMMARY] outcome={result.test_result}, install_status={install_status}, launch_status={launch_status}, test_id={test_id}, device={device_id}, targetApp={app_id}, heavyApp={heavy_app_id}"
        LOGGER.result(msg); logs.append(msg)
        return result

    except Exception as e:
        result.test_result = "SKIPPED"
        msg = f"[RESULT] SKIPPED — internal error: {e} (test_id={test_id}, device={device_id}, targetApp={app_id})"
        LOGGER.result(msg); logs.append(msg)
        msg = f"[SUMMARY] outcome=SKIPPED, install_status=N/A, launch_status=N/A, test_id={test_id}, device={device_id}, targetApp={app_id}"
        LOGGER.result(msg); logs.append(msg)
        return result

def run_install_after_reboot_then_launch(dab_topic, test_category, test_name, tester, device_id):
    """
    Positive: After device restart, install an app from a valid APK URL and launch it.
    Flow: fire_and_forget_restart -> wait -> applications/install(url) -> wait -> applications/launch
    Pass if install == 200 and launch == 200.
    """
    test_id = to_test_id(f"{dab_topic}/{test_category}")

    # Target app + URL (configure these in config)
    app_id = config.apps.get("sample_app", "Sample_App")
    apk_url = (
        config.apps.get("sample_app_url")
        or getattr(config, "apk_urls", {}).get("sample_app")
        or getattr(config, "urls", {}).get("sample_app")
    )

    logs = []
    payload_install = json.dumps({"appId": app_id, "url": apk_url})
    payload_launch  = json.dumps({"appId": app_id})
    result = TestResult(test_id, device_id, "applications/install", payload_install, "UNKNOWN", "", logs)

    # Waits tuned for reboot + network + package manager settle
    RESTART_WAIT = 60   # device restart window
    STABLE_WAIT  = 15   # extra stabilization
    INSTALL_WAIT = 60   # finalize install

    try:
        # Headers
        msg = f"[TEST] Install After Restart → Launch — {test_name} (test_id={test_id}, device={device_id}, appId={app_id})"
        LOGGER.result(msg); logs.append(msg)
        msg = "[DESC] Flow: restart → wait → applications/install(url) → wait → applications/launch; PASS if both return 200."
        LOGGER.result(msg); logs.append(msg)

        # Precondition: URL present
        if not apk_url:
            result.test_result = "SKIPPED"
            msg = "[RESULT] SKIPPED — missing APK URL in config (sample_app_url / apk_urls['sample_app'] / urls['sample_app'])."
            LOGGER.result(msg); logs.append(msg)
            msg = f"[SUMMARY] outcome=SKIPPED, install_status=N/A, launch_status=N/A, test_id={test_id}, device={device_id}, appId={app_id}"
            LOGGER.result(msg); logs.append(msg)
            return result

        # 0) Use the built-in restart op (fire-and-forget)
        msg = "[STEP] system/restart (fire-and-forget helper)"
        LOGGER.result(msg); logs.append(msg)
        fire_and_forget_restart(tester.dab_client, device_id)

        msg = f"[WAIT] {RESTART_WAIT}s for restart + {STABLE_WAIT}s stabilize"
        LOGGER.info(msg); logs.append(msg)
        time.sleep(RESTART_WAIT + STABLE_WAIT)

        # Gate required ops (install + launch). If unsupported, need() marks OPTIONAL_FAILED and returns False.
        if not need(tester, device_id, "ops: applications/install, applications/launch", result, logs):
            msg = f"[SUMMARY] outcome=OPTIONAL_FAILED, install_status=N/A, launch_status=N/A, test_id={test_id}, device={device_id}, appId={app_id}"
            LOGGER.result(msg); logs.append(msg)
            return result

        msg = "[INFO] Capability gate passed."
        LOGGER.info(msg); logs.append(msg)

        # 1) Install from URL
        msg = f"[STEP] applications/install {payload_install}"
        LOGGER.result(msg); logs.append(msg)
        rc_install, resp_install = execute_cmd_and_log(
            tester, device_id, "applications/install", payload_install, logs, result
        )
        install_status = dab_status_from(resp_install, rc_install)
        msg = f"[INFO] applications/install transport_rc={rc_install}, dab_status={install_status}"
        LOGGER.info(msg); logs.append(msg)

        if install_status != 200:
            result.test_result = "FAILED"
            msg = f"[RESULT] FAILED — applications/install returned {install_status} (expected 200)"
            LOGGER.result(msg); logs.append(msg)
            msg = f"[SUMMARY] outcome=FAILED, install_status={install_status}, launch_status=N/A, test_id={test_id}, device={device_id}, appId={app_id}"
            LOGGER.result(msg); logs.append(msg)
            return result

        msg = f"[WAIT] {INSTALL_WAIT}s after install for finalization"
        LOGGER.info(msg); logs.append(msg)
        time.sleep(INSTALL_WAIT)

        # 2) Launch to verify functional post-restart
        msg = f"[STEP] applications/launch {payload_launch}"
        LOGGER.result(msg); logs.append(msg)
        rc_launch, resp_launch = execute_cmd_and_log(
            tester, device_id, "applications/launch", payload_launch, logs, result
        )
        launch_status = dab_status_from(resp_launch, rc_launch)
        msg = f"[INFO] applications/launch transport_rc={rc_launch}, dab_status={launch_status}"
        LOGGER.info(msg); logs.append(msg)

        if launch_status == 200:
            result.test_result = "PASS"
            msg = "[RESULT] PASS — install (post-restart) 200 and launch 200"
            LOGGER.result(msg); logs.append(msg)
        else:
            result.test_result = "FAILED"
            msg = f"[RESULT] FAILED — applications/launch returned {launch_status} (expected 200)"
            LOGGER.result(msg); logs.append(msg)

        msg = f"[SUMMARY] outcome={result.test_result}, install_status={install_status}, launch_status={launch_status}, test_id={test_id}, device={device_id}, appId={app_id}"
        LOGGER.result(msg); logs.append(msg)
        return result

    except Exception as e:
        result.test_result = "SKIPPED"
        msg = f"[RESULT] SKIPPED — internal error: {e} (test_id={test_id}, device={device_id}, appId={app_id})"
        LOGGER.result(msg); logs.append(msg)
        msg = f"[SUMMARY] outcome=SKIPPED, install_status=N/A, launch_status=N/A, test_id={test_id}, device={device_id}, appId={app_id}"
        LOGGER.result(msg); logs.append(msg)
        return result

config.install_sequence = [
    {"key": "app1", "appId": "App1_Id", "url": "https://.../app1.apk"},
    {"key": "app2", "appId": "App2_Id", "url": "https://.../app2.apk"},
]

def run_sequential_installs_then_launch(dab_topic, test_category, test_name, tester, device_id):
    """
    Positive: Sequentially install N applications from valid URLs, then launch each to confirm functionality.
    Flow per app: applications/install(url) -> wait -> applications/launch
    Pass if ALL installs == 200 and ALL launches == 200.
    Config expectations (pick one):
      - config.install_sequence: list[{"key": "<cfg-key>", "appId": "<realId>", "url": "<apk-url>"}]
      - config.apps["seq_targets"]: list[str cfg keys]; URL pulled from config using "<key>_url", apk_urls[key], or urls[key]
    """
    test_id = to_test_id(f"{dab_topic}/{test_category}")
    logs = []

    # --- Build target list from config ---
    targets = []
    try:
        # Preferred explicit structure
        seq = getattr(config, "install_sequence", None)
        if isinstance(seq, list) and seq:
            for item in seq:
                app_id = item.get("appId")
                url    = item.get("url")
                key    = item.get("key") or app_id or "unknown"
                if app_id and url:
                    targets.append({"key": key, "appId": app_id, "url": url})
        else:
            # Fallback: derive from named keys
            keys = config.apps.get("seq_targets", [])
            if not keys:
                keys = ["sample_app"]  # minimal sensible default
            for key in keys:
                app_id = config.apps.get(key, key)
                url = (
                    config.apps.get(f"{key}_url")
                    or getattr(config, "apk_urls", {}).get(key)
                    or getattr(config, "urls", {}).get(key)
                )
                if app_id and url:
                    targets.append({"key": key, "appId": app_id, "url": url})
    except Exception:
        targets = []

    # If no valid targets, skip
    payload_init = json.dumps({"apps": [t.get("appId") for t in targets]}) if targets else "{}"
    result = TestResult(test_id, device_id, "applications/install", payload_init, "UNKNOWN", "", logs)

    INSTALL_WAIT = 45  # per-app settle time

    try:
        # Headers
        msg = f"[TEST] Sequential Installs from URL → Launch Each — {test_name} (test_id={test_id}, device={device_id})"
        LOGGER.result(msg); logs.append(msg)
        msg = "[DESC] Flow per app: applications/install(url) → wait → applications/launch; PASS if all return 200."
        LOGGER.result(msg); logs.append(msg)

        if not targets:
            result.test_result = "SKIPPED"
            msg = "[RESULT] SKIPPED — no install targets with URLs configured (install_sequence or apps.seq_targets)"
            LOGGER.result(msg); logs.append(msg)
            msg = f"[SUMMARY] outcome=SKIPPED, apps=0, test_id={test_id}, device={device_id}"
            LOGGER.result(msg); logs.append(msg)
            return result

        # Capability gate (install + launch)
        if not need(tester, device_id, "ops: applications/install, applications/launch", result, logs):
            msg = f"[SUMMARY] outcome=OPTIONAL_FAILED, apps={len(targets)}, test_id={test_id}, device={device_id}"
            LOGGER.result(msg); logs.append(msg)
            return result

        msg = "[INFO] Capability gate passed."
        LOGGER.info(msg); logs.append(msg)

        # Run sequentially; stop on first failure to keep it simple
        installed = []
        for idx, t in enumerate(targets, 1):
            app_id = t["appId"]; url = t["url"]; key = t["key"]
            payload_install = json.dumps({"appId": app_id, "url": url})
            payload_launch  = json.dumps({"appId": app_id})

            # Install
            msg = f"[STEP {idx}] applications/install {payload_install}"
            LOGGER.result(msg); logs.append(msg)
            rc_i, resp_i = execute_cmd_and_log(
                tester, device_id, "applications/install", payload_install, logs, result
            )
            st_i = dab_status_from(resp_i, rc_i)
            msg = f"[INFO] applications/install[{key}] transport_rc={rc_i}, dab_status={st_i}"
            LOGGER.info(msg); logs.append(msg)
            if st_i != 200:
                result.test_result = "FAILED"
                msg = f"[RESULT] FAILED — install[{key}] returned {st_i} (expected 200)"
                LOGGER.result(msg); logs.append(msg)
                msg = (f"[SUMMARY] outcome=FAILED, failed_key={key}, install_status={st_i}, "
                       f"progress={idx-1}/{len(targets)}, test_id={test_id}, device={device_id}")
                LOGGER.result(msg); logs.append(msg)
                return result

            msg = f"[WAIT] {INSTALL_WAIT}s after install[{key}]"
            LOGGER.info(msg); logs.append(msg)
            time.sleep(INSTALL_WAIT)

            # Launch
            msg = f"[STEP {idx}] applications/launch {payload_launch}"
            LOGGER.result(msg); logs.append(msg)
            rc_l, resp_l = execute_cmd_and_log(
                tester, device_id, "applications/launch", payload_launch, logs, result
            )
            st_l = dab_status_from(resp_l, rc_l)
            msg = f"[INFO] applications/launch[{key}] transport_rc={rc_l}, dab_status={st_l}"
            LOGGER.info(msg); logs.append(msg)

            if st_l != 200:
                result.test_result = "FAILED"
                msg = f"[RESULT] FAILED — launch[{key}] returned {st_l} (expected 200)"
                LOGGER.result(msg); logs.append(msg)
                msg = (f"[SUMMARY] outcome=FAILED, failed_key={key}, launch_status={st_l}, "
                       f"progress={idx-1}/{len(targets)}, test_id={test_id}, device={device_id}")
                LOGGER.result(msg); logs.append(msg)
                return result

            installed.append(key)

        # If we reach here, all apps installed + launched
        result.test_result = "PASS"
        msg = f"[RESULT] PASS — all {len(targets)} apps installed and launched: {installed}"
        LOGGER.result(msg); logs.append(msg)
        msg = (f"[SUMMARY] outcome=PASS, apps={len(targets)}, "
               f"installed_launched={installed}, test_id={test_id}, device={device_id}")
        LOGGER.result(msg); logs.append(msg)
        return result

    except Exception as e:
        result.test_result = "SKIPPED"
        msg = f"[RESULT] SKIPPED — internal error: {e} (test_id={test_id}, device={device_id})"
        LOGGER.result(msg); logs.append(msg)
        msg = f"[SUMMARY] outcome=SKIPPED, apps={len(targets)}, test_id={test_id}, device={device_id}"
        LOGGER.result(msg); logs.append(msg)
        return result

def run_install_from_url_then_launch_simple(dab_topic, test_category, test_name, tester, device_id):
    """
    Positive: Install an application from a valid APK URL when not already installed, then launch it.
    Minimal flow: applications/install(url) -> wait -> applications/launch
    Pass if install == 200 and launch == 200.
    """
    test_id = to_test_id(f"{dab_topic}/{test_category}")
    app_id = config.apps.get("sample_app", "Sample_App")  # target app ID

    # Resolve the APK URL for this app from config (set one of these)
    apk_url = (
        config.apps.get("sample_app_url")
        or getattr(config, "apk_urls", {}).get("sample_app")
        or getattr(config, "urls", {}).get("sample_app")
    )

    logs = []
    payload_install = json.dumps({"appId": app_id, "url": apk_url})
    payload_launch  = json.dumps({"appId": app_id})
    result = TestResult(test_id, device_id, "applications/install", payload_install, "UNKNOWN", "", logs)

    INSTALL_WAIT = 45  # seconds to allow download + package manager finalize

    try:
        # Headers
        msg = f"[TEST] Install From URL → Launch (Not Pre-Installed) — {test_name} (test_id={test_id}, device={device_id}, appId={app_id})"
        LOGGER.result(msg); logs.append(msg)
        msg = "[DESC] Flow: applications/install(url) → wait → applications/launch; PASS if both return 200."
        LOGGER.result(msg); logs.append(msg)

        # Precondition: URL must be configured
        if not apk_url:
            result.test_result = "SKIPPED"
            msg = "[RESULT] SKIPPED — missing APK URL (sample_app_url / apk_urls['sample_app'] / urls['sample_app'])."
            LOGGER.result(msg); logs.append(msg)
            msg = f"[SUMMARY] outcome=SKIPPED, install_status=N/A, launch_status=N/A, test_id={test_id}, device={device_id}, appId={app_id}"
            LOGGER.result(msg); logs.append(msg)
            return result

        # Capability gate (install + launch). If unsupported, need() fills result/logs and returns False.
        if not need(tester, device_id, "ops: applications/install, applications/launch", result, logs):
            msg = f"[SUMMARY] outcome=OPTIONAL_FAILED, install_status=N/A, launch_status=N/A, test_id={test_id}, device={device_id}, appId={app_id}"
            LOGGER.result(msg); logs.append(msg)
            return result

        msg = "[INFO] Capability gate passed."
        LOGGER.info(msg); logs.append(msg)

        # 1) Install from URL
        msg = f"[STEP] applications/install {payload_install}"
        LOGGER.result(msg); logs.append(msg)
        rc_install, resp_install = execute_cmd_and_log(
            tester, device_id, "applications/install", payload_install, logs, result
        )
        install_status = dab_status_from(resp_install, rc_install)
        msg = f"[INFO] applications/install transport_rc={rc_install}, dab_status={install_status}"
        LOGGER.info(msg); logs.append(msg)

        if install_status != 200:
            result.test_result = "FAILED"
            msg = f"[RESULT] FAILED — applications/install returned {install_status} (expected 200)"
            LOGGER.result(msg); logs.append(msg)
            msg = f"[SUMMARY] outcome=FAILED, install_status={install_status}, launch_status=N/A, test_id={test_id}, device={device_id}, appId={app_id}"
            LOGGER.result(msg); logs.append(msg)
            return result

        # Allow install to finalize
        msg = f"[WAIT] {INSTALL_WAIT}s after install for finalization"
        LOGGER.info(msg); logs.append(msg)
        time.sleep(INSTALL_WAIT)

        # 2) Launch to confirm availability and basic functionality
        msg = f"[STEP] applications/launch {payload_launch}"
        LOGGER.result(msg); logs.append(msg)
        rc_launch, resp_launch = execute_cmd_and_log(
            tester, device_id, "applications/launch", payload_launch, logs, result
        )
        launch_status = dab_status_from(resp_launch, rc_launch)
        msg = f"[INFO] applications/launch transport_rc={rc_launch}, dab_status={launch_status}"
        LOGGER.info(msg); logs.append(msg)

        if launch_status == 200:
            result.test_result = "PASS"
            msg = "[RESULT] PASS — install 200 and launch 200"
            LOGGER.result(msg); logs.append(msg)
        else:
            result.test_result = "FAILED"
            msg = f"[RESULT] FAILED — applications/launch returned {launch_status} (expected 200)"
            LOGGER.result(msg); logs.append(msg)

        msg = f"[SUMMARY] outcome={result.test_result}, install_status={install_status}, launch_status={launch_status}, test_id={test_id}, device={device_id}, appId={app_id}"
        LOGGER.result(msg); logs.append(msg)
        return result

    except Exception as e:
        result.test_result = "SKIPPED"
        msg = f"[RESULT] SKIPPED — internal error: {e} (test_id={test_id}, device={device_id}, appId={app_id})"
        LOGGER.result(msg); logs.append(msg)
        msg = f"[SUMMARY] outcome=SKIPPED, install_status=N/A, launch_status=N/A, test_id={test_id}, device={device_id}, appId={app_id}"
        LOGGER.result(msg); logs.append(msg)
        return result
    
def run_clear_data_accessibility_settings_reset(dab_topic, test_category, test_name, tester, device_id):
    """
    Positive: Verify applications/clear-data resets a third-party app's accessibility settings to defaults.
    Flow: applications/launch -> applications/clear-data -> applications/launch
    Pass if clear-data returns 200. (Accessibility reset verification is manual/OEM.)
    """
    test_id = to_test_id(f"{dab_topic}/{test_category}")
    app_id = config.apps.get("sample_app", "Sample_App")
    logs = []
    payload_app = json.dumps({"appId": app_id})
    result = TestResult(test_id, device_id, "applications/clear-data", payload_app, "UNKNOWN", "", logs)

    try:
        # Headers
        msg = f"[TEST] Clear Data (Accessibility Settings) — {test_name} (test_id={test_id}, device={device_id}, appId={app_id})"
        LOGGER.result(msg); logs.append(msg)
        msg = "[DESC] Flow: launch → clear-data → relaunch; PASS if clear-data returns 200."
        LOGGER.result(msg); logs.append(msg)
        msg = "[DESC] Note: Confirm accessibility settings (e.g., high contrast, screen reader) are enabled BEFORE test; reset is manual/OEM to verify."
        LOGGER.result(msg); logs.append(msg)

        # Capability gate
        if not need(tester, device_id, "ops: applications/launch, applications/clear-data", result, logs):
            msg = (f"[SUMMARY] outcome=OPTIONAL_FAILED, clear_status=N/A, "
                   f"test_id={test_id}, device={device_id}, appId={app_id}")
            LOGGER.result(msg); logs.append(msg)
            return result

        msg = "[INFO] Capability gate passed."
        LOGGER.info(msg); logs.append(msg)

        # 1) Launch to ensure app session is active (and settings are persisted)
        msg = f"[STEP] applications/launch {payload_app}"
        LOGGER.result(msg); logs.append(msg)
        execute_cmd_and_log(tester, device_id, "applications/launch", payload_app, logs, result)
        msg = f"[WAIT] {APP_LAUNCH_WAIT}s after launch"
        LOGGER.info(msg); logs.append(msg)
        time.sleep(APP_LAUNCH_WAIT)

        # 2) Clear data
        msg = f"[STEP] applications/clear-data {payload_app}"
        LOGGER.result(msg); logs.append(msg)
        rc_clear, resp_clear = execute_cmd_and_log(
            tester, device_id, "applications/clear-data", payload_app, logs, result
        )
        clear_status = dab_status_from(resp_clear, rc_clear)
        msg = f"[INFO] applications/clear-data transport_rc={rc_clear}, dab_status={clear_status}"
        LOGGER.info(msg); logs.append(msg)

        # 3) Relaunch to surface first-run / default state
        msg = f"[STEP] applications/launch {payload_app}"
        LOGGER.result(msg); logs.append(msg)
        execute_cmd_and_log(tester, device_id, "applications/launch", payload_app, logs, result)
        msg = f"[WAIT] {APP_LAUNCH_WAIT}s after relaunch"
        LOGGER.info(msg); logs.append(msg)
        time.sleep(APP_LAUNCH_WAIT)

        # Result
        if clear_status == 200:
            result.test_result = "PASS"
            msg = "[RESULT] PASS — applications/clear-data returned 200; verify accessibility defaults manually"
            LOGGER.result(msg); logs.append(msg)
        else:
            result.test_result = "FAILED"
            msg = f"[RESULT] FAILED — applications/clear-data returned {clear_status} (expected 200)"
            LOGGER.result(msg); logs.append(msg)

        msg = (f"[SUMMARY] outcome={result.test_result}, clear_status={clear_status}, "
               f"test_id={test_id}, device={device_id}, appId={app_id}")
        LOGGER.result(msg); logs.append(msg)
        return result

    except Exception as e:
        result.test_result = "SKIPPED"
        msg = f"[RESULT] SKIPPED — internal error: {e} (test_id={test_id}, device={device_id}, appId={app_id})"
        LOGGER.result(msg); logs.append(msg)
        msg = (f"[SUMMARY] outcome=SKIPPED, clear_status=N/A, "
               f"test_id={test_id}, device={device_id}, appId={app_id}")
        LOGGER.result(msg); logs.append(msg)
        return result

def run_clear_data_session_reset(dab_topic, test_category, test_name, tester, device_id):
    """
    Positive: Verify applications/clear-data clears a third-party app's user login/session data.
    Flow: applications/launch -> applications/clear-data -> applications/launch
    Pass if clear-data returns 200. (Session reset verification is manual/OEM).
    """
    test_id = to_test_id(f"{dab_topic}/{test_category}")
    app_id = config.apps.get("sample_app", "Sample_App")
    logs = []
    payload_app = json.dumps({"appId": app_id})
    result = TestResult(test_id, device_id, "applications/clear-data", payload_app, "UNKNOWN", "", logs)

    try:
        # Headers
        msg = f"[TEST] Clear Data (User Session) — {test_name} (test_id={test_id}, device={device_id}, appId={app_id})"
        LOGGER.result(msg); logs.append(msg)
        msg = "[DESC] Flow: launch → clear-data → relaunch; PASS if clear-data returns 200."
        LOGGER.result(msg); logs.append(msg)
        msg = "[DESC] Precondition: app installed and user is logged in (session stored locally). Session-clear verification is manual/OEM."
        LOGGER.result(msg); logs.append(msg)

        # Capability gate
        if not need(tester, device_id, "ops: applications/launch, applications/clear-data", result, logs):
            msg = (f"[SUMMARY] outcome=OPTIONAL_FAILED, clear_status=N/A, "
                   f"test_id={test_id}, device={device_id}, appId={app_id}")
            LOGGER.result(msg); logs.append(msg)
            return result

        msg = "[INFO] Capability gate passed."
        LOGGER.info(msg); logs.append(msg)

        # 1) Launch to ensure current session is active
        msg = f"[STEP] applications/launch {payload_app}"
        LOGGER.result(msg); logs.append(msg)
        execute_cmd_and_log(tester, device_id, "applications/launch", payload_app, logs, result)
        msg = f"[WAIT] {APP_LAUNCH_WAIT}s after launch"
        LOGGER.info(msg); logs.append(msg)
        time.sleep(APP_LAUNCH_WAIT)

        # 2) Clear data
        msg = f"[STEP] applications/clear-data {payload_app}"
        LOGGER.result(msg); logs.append(msg)
        rc_clear, resp_clear = execute_cmd_and_log(
            tester, device_id, "applications/clear-data", payload_app, logs, result
        )
        clear_status = dab_status_from(resp_clear, rc_clear)
        msg = f"[INFO] applications/clear-data transport_rc={rc_clear}, dab_status={clear_status}"
        LOGGER.info(msg); logs.append(msg)

        # 3) Relaunch to surface first-run (logged-out) behavior
        msg = f"[STEP] applications/launch {payload_app}"
        LOGGER.result(msg); logs.append(msg)
        execute_cmd_and_log(tester, device_id, "applications/launch", payload_app, logs, result)
        msg = f"[WAIT] {APP_LAUNCH_WAIT}s after relaunch"
        LOGGER.info(msg); logs.append(msg)
        time.sleep(APP_LAUNCH_WAIT)

        # Result
        if clear_status == 200:
            result.test_result = "PASS"
            msg = "[RESULT] PASS — applications/clear-data returned 200; verify login/session is reset manually"
            LOGGER.result(msg); logs.append(msg)
        else:
            result.test_result = "FAILED"
            msg = f"[RESULT] FAILED — applications/clear-data returned {clear_status} (expected 200)"
            LOGGER.result(msg); logs.append(msg)

        msg = (f"[SUMMARY] outcome={result.test_result}, clear_status={clear_status}, "
               f"test_id={test_id}, device={device_id}, appId={app_id}")
        LOGGER.result(msg); logs.append(msg)
        return result

    except Exception as e:
        result.test_result = "SKIPPED"
        msg = f"[RESULT] SKIPPED — internal error: {e} (test_id={test_id}, device={device_id}, appId={app_id})"
        LOGGER.result(msg); logs.append(msg)
        msg = (f"[SUMMARY] outcome=SKIPPED, clear_status=N/A, "
               f"test_id={test_id}, device={device_id}, appId={app_id}")
        LOGGER.result(msg); logs.append(msg)
        return result

<<<<<<< HEAD
# === Test 38: Log Collection Check ===
def run_logs_collection_check(dab_topic, test_category, test_name, tester, device_id):
    """
    Validates that logs can be collected successfully.
    """

    test_id = to_test_id(f"{dab_topic}/{test_category}")
    logs = []
    result = TestResult(test_id, device_id, "system/logs/start-collection", json.dumps({}), "UNKNOWN", "", logs)
=======
    
def run_voice_log_collection_check(dab_topic, test_category, test_name, tester, device_id):
    """
    Verifies that voice assistant activity is captured in the system logs. This is a manual verification test.
    """
    test_id = to_test_id(f"{dab_topic}/{test_category}")
    logs = []
    result = TestResult(test_id, device_id, "system/logs/start-collection", "{}", "UNKNOWN", "", logs)
    # Variables for the final summary log
    supports_voice = "N/A"
    logs_contain_voice_activity = "N/A"
>>>>>>> f583cc12

    try:
        # Header and description
        for line in (
<<<<<<< HEAD
            f"[TEST] Log Collection Check — {test_name} (test_id={test_id}, device={device_id})",
            "[DESC] Goal: Validates that logs can be collected successfully.",
            "[DESC] Required operations: system/logs/start-collection, system/logs/stop-collection.",
            "[DESC] Pass criteria: Logs has been collected and include the folder categories follow DAB spec requirement.",
=======
            f"[TEST] Voice Activity Log Collection Check (Manual) — {test_name} (test_id={test_id}, device={device_id})",
            "[DESC] Goal: Start log collection, send a voice command, stop collection, and manually verify the logs.",
            "[DESC] Required ops: system/logs/start-collection, voice/send-text, system/logs/stop-collection.",
            "[DESC] Pass criteria: User confirmation that the voice command appears in the collected system logs.",
>>>>>>> f583cc12
        ):
            LOGGER.result(line)
            logs.append(line)

<<<<<<< HEAD
        # Capability gate
        if not need(tester, device_id, "ops: system/logs/start-collection, system/logs/stop-collection", result, logs):
            return result

        # Step 1: Start logs collection.
        line = f"[STEP] Start logs collection."
        LOGGER.result(line)
        logs.append(line)
        topic = "system/logs/start-collection"
        payload = json.dumps({})
        rc, response = execute_cmd_and_log(tester, device_id, topic, payload, logs)
        if dab_status_from(response, rc) != 200:
            result.test_result = "FAILED"
            line = f"[RESULT] FAILED — Could not start logs collection."
=======
        # Capability gate for all required DAB operations
        required_ops = "ops: system/logs/start-collection, voice/send-text, system/logs/stop-collection"
        if not need(tester, device_id, required_ops, result, logs):
            return result

        # Precondition: Manually verify that the device supports a voice assistant
        line = "[STEP] Manual check required: Checking for Voice Assistant support."
        LOGGER.result(line)
        logs.append(line)
        supports_voice = yes_or_no(result, logs, "Does this device support a Voice Assistant feature?")
        if not supports_voice:
            result.test_result = "OPTIONAL_FAILED"
            line = "[RESULT] OPTIONAL_FAILED — Test skipped because the device does not support a voice assistant."
            LOGGER.result(line)
            logs.append(line)
            return result

        # Step 1: Start log collection
        line = "[STEP] Starting system log collection."
        LOGGER.result(line)
        logs.append(line)
        rc, response = execute_cmd_and_log(tester, device_id, "system/logs/start-collection", "{}", logs, result)
        if dab_status_from(response, rc) != 200:
            result.test_result = "FAILED"
            line = "[RESULT] FAILED — The 'system/logs/start-collection' command failed."
>>>>>>> f583cc12
            LOGGER.result(line)
            logs.append(line)
            return result

<<<<<<< HEAD
        # Step 2: Waiting for 120 seconds to collect logs.
        log_collection_timeout = 120
        line = f"[STEP] Waiting for {log_collection_timeout} seconds to collect logs."
        LOGGER.result(line)
        logs.append(line)
        countdown(f"Waiting for 120 seconds to collect logs.", log_collection_timeout)

        # Step 3: Stop logs collection, and generate logs.tar.gz file.
        line = f"[STEP] Stop logs collection, and generate logs.tar.gz file."
        LOGGER.result(line)
        logs.append(line) 
        topic = "system/logs/stop-collection"
        payload = json.dumps({})
        _, response = execute_cmd_and_log(tester, device_id, topic, payload, logs)
        validate_state, result = validate_response(tester, topic, payload, response, result, logs)
        if validate_state == False:
            return result
        validate_state, result = EnforcementManager().verify_logs_chunk(tester, result, logs)
        if validate_state == False:
            return result

        # Step 4: Uncompress logs.tar.gz and verify logs structure.
        line = f"[STEP] Uncompress logs.tar.gz and verify logs structure."
        LOGGER.result(line)
        logs.append(line)
        validate_state, result = EnforcementManager().verify_logs_structure(result, logs)
        if validate_state == False:
            return result
        else:
            print(f"The logs structure follows DAB requirement.")
            logs.append(f"[PASS] The logs structure follows DAB requirement.")
            result.test_result = "PASS"

    except UnsupportedOperationError as e:
        logs.append(f"[OPTIONAL_FAILED] Unsupported operation: {str(e)}")
        result.test_result = "OPTIONAL_FAILED"

    except Exception as e:
        logs.append(f"[ERROR] {str(e)}")
        result.test_result = "SKIPPED"

    finally:
        EnforcementManager().delete_logs_collection_files()
        # Print concise final test result status
        print(f"[Result] Test Id: {result.test_id} \n Test Outcome: {result.test_result}\n({'-' * 100})")

    return result

# === Test 39: Log Collection For Major System Services Check ===
def run_logs_collection_for_major_system_services_check(dab_topic, test_category, test_name, tester, device_id):
    """
    Validates that logs can be collected successfully for major system services.
    """

    test_id = to_test_id(f"{dab_topic}/{test_category}")
    logs = []
    result = TestResult(test_id, device_id, "system/logs/start-collection", json.dumps({}), "UNKNOWN", "", logs)
=======
        # Step 2: Send a voice command
        voice_command = "Open YouTube"
        payload_voice = json.dumps({"requestText": voice_command})
        line = f"[STEP] Sending voice command: '{voice_command}'"
        LOGGER.result(line)
        logs.append(line)
        execute_cmd_and_log(tester, device_id, "voice/send-text", payload_voice, logs, result)

        # Allow time for the command to be processed and logged
        time.sleep(ASSISITANT_WAIT)

        # Step 3: Stop log collection
        line = "[STEP] Stopping system log collection."
        LOGGER.result(line)
        logs.append(line)
        execute_cmd_and_log(tester, device_id, "system/logs/stop-collection", "{}", logs, result)

        # Step 4: Manual verification of logs
        line = "[STEP] Manual action required: Please retrieve and inspect the collected system logs."
        LOGGER.result(line)
        logs.append(line)
        logs_contain_voice_activity = yes_or_no(result, logs, f"Do the logs contain entries related to the voice command '{voice_command}'?")
        
        if logs_contain_voice_activity:
            result.test_result = "PASS"
            line = "[RESULT] PASS — User confirmed voice activity was present in the system logs."
        else:
            result.test_result = "FAILED"
            line = "[RESULT] FAILED — User reported no voice activity was found in the system logs."
        
        LOGGER.result(line)
        logs.append(line)

    except UnsupportedOperationError as e:
        result.test_result = "OPTIONAL_FAILED"
        line = f"[RESULT] OPTIONAL_FAILED — Operation '{e.topic}' is not supported."
        LOGGER.result(line)
        logs.append(line)

    except Exception as e:
        result.test_result = "SKIPPED"
        line = f"[RESULT] SKIPPED — An unexpected error occurred: {e}"
        LOGGER.result(line)
        logs.append(line)

    finally:
        # Final summary log
        line = (f"[SUMMARY] outcome={result.test_result}, supports_voice={supports_voice}, "
                f"logs_contain_voice_activity={logs_contain_voice_activity}, test_id={test_id}, device={device_id}")
        LOGGER.result(line)
        logs.append(line)

    return result

def run_idle_log_collection_check(dab_topic, test_category, test_name, tester, device_id):
    """
    Verifies that system logs are collected correctly during an idle period. This is a manual verification test.
    """
    test_id = to_test_id(f"{dab_topic}/{test_category}")
    logs = []
    result = TestResult(test_id, device_id, "system/logs/start-collection", "{}", "UNKNOWN", "", logs)
    # Variable for the final summary log
    logs_are_valid = "N/A"
>>>>>>> f583cc12

    try:
        # Header and description
        for line in (
<<<<<<< HEAD
            f"[TEST] Log Collection For Major System Services Check — {test_name} (test_id={test_id}, device={device_id})",
            "[DESC] Goal: Validates that logs can be collected successfully after major system services active.",
            "[DESC] Required operations: system/logs/start-collection, system/logs/stop-collection.",
            "[DESC] Pass criteria: Logs has been collected and include major system services active.",
=======
            f"[TEST] Idle Log Collection and Verification (Manual) — {test_name} (test_id={test_id}, device={device_id})",
            "[DESC] Goal: Start log collection, wait 30 seconds while the device is idle, stop collection, and manually verify the logs.",
            "[DESC] Required ops: system/logs/start-collection, system/logs/stop-collection.",
            "[DESC] Pass criteria: User confirmation that the logs are returned in the correct format and appear complete.",
>>>>>>> f583cc12
        ):
            LOGGER.result(line)
            logs.append(line)

<<<<<<< HEAD
        # Capability gate
        if not need(tester, device_id, "ops: system/logs/start-collection, system/logs/stop-collection", result, logs):
            return result

        # Step 1: Start logs collection.
        line = f"[STEP] Start logs collection."
        LOGGER.result(line)
        logs.append(line)
        topic = "system/logs/start-collection"
        payload = json.dumps({})
        rc, response = execute_cmd_and_log(tester, device_id, topic, payload, logs)
        if dab_status_from(response, rc) != 200:
            result.test_result = "FAILED"
            line = f"[RESULT] FAILED — Could not start logs collection."
=======
        # Capability gate for all required DAB operations
        required_ops = "ops: system/logs/start-collection, system/logs/stop-collection"
        if not need(tester, device_id, required_ops, result, logs):
            return result

        # Step 1: Start log collection
        line = "[STEP] Starting system log collection."
        LOGGER.result(line)
        logs.append(line)
        rc, response = execute_cmd_and_log(tester, device_id, "system/logs/start-collection", "{}", logs, result)
        if dab_status_from(response, rc) != 200:
            result.test_result = "FAILED"
            line = "[RESULT] FAILED — The 'system/logs/start-collection' command failed."
>>>>>>> f583cc12
            LOGGER.result(line)
            logs.append(line)
            return result

<<<<<<< HEAD
        # Step 2: Trigger activity of major system services.
        line = f"[STEP] Trigger activity of major system services."
        LOGGER.result(line)
        logs.append(line)
        print(f"1. [AV Decoder] Please play a video for a while.\n2. [Power Manager] Please toggle power state.\n3. [Networking Module] Please disable and enable network.")

        validate_state = False
        while(validate_state == False):
            validate_state = yes_or_no(result, logs, f"Complete the above operations?")

        # Step 3: Waiting for 10 seconds to collect logs.
        line = f"[STEP] Waiting for {LOGS_COLLECTION_WAIT} seconds to collect logs."
        LOGGER.result(line)
        logs.append(line)
        countdown(f"Waiting for {LOGS_COLLECTION_WAIT} seconds to collect logs.", LOGS_COLLECTION_WAIT)

        # Step 4: Stop logs collection, and generate logs.tar.gz file.
        line = f"[STEP] Stop logs collection, and generate logs.tar.gz file."
        LOGGER.result(line)
        logs.append(line)
        topic = "system/logs/stop-collection"
        payload = json.dumps({})
        _, response = execute_cmd_and_log(tester, device_id, topic, payload, logs)
        validate_state, result = validate_response(tester, topic, payload, response, result, logs)
        if validate_state == False:
            return result
        validate_state, result = EnforcementManager().verify_logs_chunk(tester, result, logs)
        if validate_state == False:
            return result

        # Step 5: Uncompress logs.tar.gz and verify logs structure.
        line = f"[STEP] Uncompress logs.tar.gz and verify logs structure."
        LOGGER.result(line)
        logs.append(line)
        validate_state, result = EnforcementManager().verify_logs_structure(result, logs)
        if validate_state == False:
            return result
        else:
            print(f"The logs structure follows DAB requirement.")
            logs.append(f"The logs structure follows DAB requirement.")

        # Step 6: Verify logs details.
        line = f"[STEP] Verify logs details."
        LOGGER.result(line)
        logs.append(line)
        print(f"Please enter logs folder and verify logs about major system services.")
        validate_state = yes_or_no(result, logs, f"Logs collaction includes AV Decoder, Power Manager, and Networking Module?")
        if validate_state == True:
            print(f"Logs collection includes major system services.")
            logs.append(f"[PASS] Logs collection includes major system services.")
            result.test_result = "PASS"
        else:
            print(f"Logs collection doesn't include major system services.")
            logs.append(f"[FAILED] Logs collection doesn't include major system services.")
            result.test_result = "FAILED"

    except UnsupportedOperationError as e:
        logs.append(f"[OPTIONAL_FAILED] Unsupported operation: {str(e)}")
        result.test_result = "OPTIONAL_FAILED"

    except Exception as e:
        logs.append(f"[ERROR] {str(e)}")
        result.test_result = "SKIPPED"

    finally:
        EnforcementManager().delete_logs_collection_files()
        # Print concise final test result status
        print(f"[Result] Test Id: {result.test_id} \n Test Outcome: {result.test_result}\n({'-' * 100})")

    return result

# === Test 40: Log Collection While App Pause Check ===
def run_logs_collection_app_pause_check(dab_topic, test_category, test_name, tester, device_id):
    """
    Validates that logs can be collected successfully while an app pause.
    """

    test_id = to_test_id(f"{dab_topic}/{test_category}")
    logs = []
    appId = config.apps.get("youtube", "YouTube")
    result = TestResult(test_id, device_id, "system/logs/start-collection", json.dumps({}), "UNKNOWN", "", logs)
=======
        # Step 2: Wait for 30 seconds while the device is idle
        wait_duration = 30
        line = f"[STEP] Device is now idle. Waiting for {wait_duration} seconds."
        LOGGER.result(line)
        logs.append(line)
        countdown("Idle log collection", wait_duration)

        # Step 3: Stop log collection
        line = "[STEP] Stopping system log collection."
        LOGGER.result(line)
        logs.append(line)
        execute_cmd_and_log(tester, device_id, "system/logs/stop-collection", "{}", logs, result)

        # Step 4: Manual verification of logs
        line = "[STEP] Manual action required: Please retrieve and inspect the collected system logs."
        LOGGER.result(line)
        logs.append(line)
        logs_are_valid = yes_or_no(result, logs, "Are the logs in the correct format and complete for the idle period?")
        
        if logs_are_valid:
            result.test_result = "PASS"
            line = "[RESULT] PASS — User confirmed the logs are valid and complete."
        else:
            result.test_result = "FAILED"
            line = "[RESULT] FAILED — User reported the logs are incorrect or incomplete."
        
        LOGGER.result(line)
        logs.append(line)

    except UnsupportedOperationError as e:
        result.test_result = "OPTIONAL_FAILED"
        line = f"[RESULT] OPTIONAL_FAILED — Operation '{e.topic}' is not supported."
        LOGGER.result(line)
        logs.append(line)

    except Exception as e:
        result.test_result = "SKIPPED"
        line = f"[RESULT] SKIPPED — An unexpected error occurred: {e}"
        LOGGER.result(line)
        logs.append(line)

    finally:
        # Final summary log
        line = (f"[SUMMARY] outcome={result.test_result}, logs_are_valid={logs_are_valid}, "
                f"test_id={test_id}, device={device_id}")
        LOGGER.result(line)
        logs.append(line)

    return result

def run_channel_switch_log_check(dab_topic, test_category, test_name, tester, device_id):
    """
    Verifies that system logs are collected correctly during rapid TV channel switching.
    This is a manual verification test.
    """
    test_id = to_test_id(f"{dab_topic}/{test_category}")
    logs = []
    result = TestResult(test_id, device_id, "system/logs/start-collection", "{}", "UNKNOWN", "", logs)
    # Variable for the final summary log
    logs_are_valid = "N/A"
>>>>>>> f583cc12

    try:
        # Header and description
        for line in (
<<<<<<< HEAD
            f"[TEST] Log Collection For an app pause Check — {test_name} (test_id={test_id}, device={device_id})",
            "[DESC] Goal: Validates that logs can be collected successfully after an app pause.",
            "[DESC] Required operations: system/logs/start-collection, applications/launch, applications/exit, applications/get-state, system/logs/stop-collection.",
            "[DESC] Pass criteria: Logs has been collected and include log about app pause.",
=======
            f"[TEST] Rapid Channel Switch Log Verification (Manual) — {test_name} (test_id={test_id}, device={device_id})",
            "[DESC] Goal: Start log collection, rapidly switch TV channels, stop collection, and manually verify the logs.",
            "[DESC] Required ops: system/logs/start-collection, system/logs/stop-collection.",
            "[DESC] Pass criteria: User confirmation that all channel switching events are in the logs.",
>>>>>>> f583cc12
        ):
            LOGGER.result(line)
            logs.append(line)

<<<<<<< HEAD
        # Capability gate
        if not need(tester, device_id, "ops: system/logs/start-collection, applications/launch, applications/exit, applications/get-state, system/logs/stop-collection", result, logs):
            return result

        # Step 1: Start logs collection.
        line = f"[STEP] Start logs collection."
        LOGGER.result(line)
        logs.append(line)
        topic = "system/logs/start-collection"
        payload = json.dumps({})
        rc, response = execute_cmd_and_log(tester, device_id, topic, payload, logs)
        if dab_status_from(response, rc) != 200:
            result.test_result = "FAILED"
            line = f"[RESULT] FAILED — Could not start logs collection."
=======
        # Capability gate for all required DAB operations
        required_ops = "ops: system/logs/start-collection, system/logs/stop-collection"
        if not need(tester, device_id, required_ops, result, logs):
            return result

        # Step 1: Start log collection
        line = "[STEP] Starting system log collection."
        LOGGER.result(line)
        logs.append(line)
        rc, response = execute_cmd_and_log(tester, device_id, "system/logs/start-collection", "{}", logs, result)
        if dab_status_from(response, rc) != 200:
            result.test_result = "FAILED"
            line = "[RESULT] FAILED — The 'system/logs/start-collection' command failed."
>>>>>>> f583cc12
            LOGGER.result(line)
            logs.append(line)
            return result

<<<<<<< HEAD
        # Step 2: Launch an application.
        line = f"[STEP] Launch application '{appId}'."
        LOGGER.result(line)
        logs.append(line)
        execute_cmd_and_log(tester, device_id, "applications/launch", json.dumps({"appId": appId}), logs)
        print(f"Waiting {APP_LAUNCH_WAIT} seconds for application to launch.")
        time.sleep(APP_LAUNCH_WAIT)

        # Step 3: Pause the application and confirm the state.
        line = f"[STEP] Pause application '{appId}' and confirm its state is BACKGROUND."
        LOGGER.result(line)
        logs.append(line)
        execute_cmd_and_log(tester, device_id, "applications/exit", json.dumps({"appId": appId, "background": True}), logs)
        print(f"Waiting {APP_STATE_CHECK_WAIT} seconds after exit.")
        time.sleep(APP_STATE_CHECK_WAIT)
        _, response = execute_cmd_and_log(tester, device_id, "applications/get-state", json.dumps({"appId": appId}), logs)
        state = json.loads(response).get("state", "").upper() if response else "UNKNOWN"
        if state != "BACKGROUND":
            print(f"Pause application {appId} Fail.")
            logs.append(f"[FAILED] Pause application {appId} Fail.")
            result.test_result = "FAILED"
            return result

        # Step 4: Waiting for logs collections.
        line = f"[STEP] Waiting for {LOGS_COLLECTION_WAIT} seconds to collect logs."
        LOGGER.result(line)
        logs.append(line)
        countdown(f"Waiting for {LOGS_COLLECTION_WAIT} seconds to collect logs.", LOGS_COLLECTION_WAIT)

        # Step 5: Stop logs collection, and generate logs.tar.gz file.
        line = f"[STEP] Stop logs collection, and generate logs.tar.gz file."
        LOGGER.result(line)
        logs.append(line) 
        topic = "system/logs/stop-collection"
        payload = json.dumps({})
        _, response = execute_cmd_and_log(tester, device_id, topic, payload, logs)
        validate_state, result = validate_response(tester, topic, payload, response, result, logs)
        if validate_state == False:
            return result
        validate_state, result = EnforcementManager().verify_logs_chunk(tester, result, logs)
        if validate_state == False:
            return result

        # Step 6: Uncompress logs.tar.gz and verify logs structure.
        line = f"[STEP] Uncompress logs.tar.gz and verify logs structure."
        LOGGER.result(line)
        logs.append(line)
        validate_state, result = EnforcementManager().verify_logs_structure(result, logs)
        if validate_state == False:
            return result
        else:
            print(f"The logs structure follows DAB requirement.")
            logs.append(f"The logs structure follows DAB requirement.")

        # Step 7: Verify logs details.
        line = f"[STEP] Verify logs details."
        LOGGER.result(line)
        logs.append(line)
        print(f"Please enter logs folder and verify logs about application '{appId}'.")
        validate_state = yes_or_no(result, logs, f"Logs collaction includes pausing application '{appId}'?")
        if validate_state == True:
            print(f"Logs collection includes pausing application '{appId}'.")
            logs.append(f"[PASS] Logs collection includes pausing application '{appId}'.")
            result.test_result = "PASS"
        else:
            print(f"Logs collection doesn't include pausing application '{appId}'.")
            logs.append(f"[FAILED] Logs collection doesn't incclue pausing application '{appId}'.")
            result.test_result = "FAILED"

    except UnsupportedOperationError as e:
        logs.append(f"[OPTIONAL_FAILED] Unsupported operation: {str(e)}")
        result.test_result = "OPTIONAL_FAILED"

    except Exception as e:
        logs.append(f"[ERROR] {str(e)}")
        result.test_result = "SKIPPED"

    finally:
        EnforcementManager().delete_logs_collection_files()
        # Print concise final test result status
        print(f"[Result] Test Id: {result.test_id} \n Test Outcome: {result.test_result}\n({'-' * 100})")

    return result

# === Test 41: Log Collection While Background App Is Force-Stopped Check ===
def run_logs_collection_app_force_stop_check(dab_topic, test_category, test_name, tester, device_id):
    """
    Validates that logs can be collected successfully while While Background App Is Force-Stopped.
    """

    test_id = to_test_id(f"{dab_topic}/{test_category}")
    logs = []
    appId = config.apps.get("youtube", "YouTube")
    result = TestResult(test_id, device_id, "system/logs/start-collection", json.dumps({}), "UNKNOWN", "", logs)
=======
        # Step 2: Manually switch channels for 5 minutes
        wait_duration = 300 # 5 minutes
        line = f"[STEP] Manual Action Required: Please rapidly switch TV channels for the next {wait_duration / 60} minutes."
        LOGGER.result(line)
        logs.append(line)
        countdown("Channel switching period", wait_duration)

        # Step 3: Stop log collection
        line = "[STEP] Stopping system log collection."
        LOGGER.result(line)
        logs.append(line)
        execute_cmd_and_log(tester, device_id, "system/logs/stop-collection", "{}", logs, result)

        # Step 4: Manual verification of logs
        line = "[STEP] Manual action required: Please retrieve and inspect the collected system logs."
        LOGGER.result(line)
        logs.append(line)
        logs_are_valid = yes_or_no(result, logs, "Do the logs contain entries for each channel switch and related system events?")
        
        if logs_are_valid:
            result.test_result = "PASS"
            line = "[RESULT] PASS — User confirmed the channel switch logs are valid and complete."
        else:
            result.test_result = "FAILED"
            line = "[RESULT] FAILED — User reported the logs are incorrect or incomplete."
        
        LOGGER.result(line)
        logs.append(line)

    except UnsupportedOperationError as e:
        result.test_result = "OPTIONAL_FAILED"
        line = f"[RESULT] OPTIONAL_FAILED — Operation '{e.topic}' is not supported."
        LOGGER.result(line)
        logs.append(line)

    except Exception as e:
        result.test_result = "SKIPPED"
        line = f"[RESULT] SKIPPED — An unexpected error occurred: {e}"
        LOGGER.result(line)
        logs.append(line)

    finally:
        # Final summary log
        line = (f"[SUMMARY] outcome={result.test_result}, logs_are_valid={logs_are_valid}, "
                f"test_id={test_id}, device={device_id}")
        LOGGER.result(line)
        logs.append(line)

    return result


def run_app_switch_log_check(dab_topic, test_category, test_name, tester, device_id):
    """
    Verifies that system logs are collected correctly during an app switch.
    This is a manual verification test.
    """
    test_id = to_test_id(f"{dab_topic}/{test_category}")
    logs = []
    result = TestResult(test_id, device_id, "system/logs/start-collection", "{}", "UNKNOWN", "", logs)
    # Variable for the final summary log
    logs_are_valid = "N/A"
    app1_id = config.apps.get("youtube", "YouTube")
    app2_id = config.apps.get("prime_video", "Prime Video")

>>>>>>> f583cc12

    try:
        # Header and description
        for line in (
<<<<<<< HEAD
            f"[TEST] Log Collection While Background App Is Force-Stopped — {test_name} (test_id={test_id}, device={device_id})",
            "[DESC] Goal: Validates that logs can be collected successfully while background app is force-stopped.",
            "[DESC] Required operations: system/logs/start-collection, applications/launch, applications/exit, applications/get-state, system/logs/stop-collection.",
            "[DESC] Pass criteria: Logs collection includes the log about a background app is force-stopped.",
=======
            f"[TEST] App Switch Log Verification (Manual) — {test_name} (test_id={test_id}, device={device_id})",
            f"[DESC] Goal: Start logs, launch '{app1_id}', switch to '{app2_id}', stop logs, and manually verify.",
            "[DESC] Required ops: system/logs/start-collection, system/logs/stop-collection, applications/launch.",
            "[DESC] Pass criteria: User confirmation that all app activities are in the logs.",
>>>>>>> f583cc12
        ):
            LOGGER.result(line)
            logs.append(line)

<<<<<<< HEAD
        # Capability gate
        if not need(tester, device_id, "ops: system/logs/start-collection, applications/launch, applications/exit, applications/get-state, system/logs/stop-collection", result, logs):
            return result

        # Step 1: Start logs collection.
        line = f"[STEP] Start logs collection."
        LOGGER.result(line)
        logs.append(line)
        topic = "system/logs/start-collection"
        payload = json.dumps({})
        rc, response = execute_cmd_and_log(tester, device_id, topic, payload, logs)
        if dab_status_from(response, rc) != 200:
            result.test_result = "FAILED"
            line = f"[RESULT] FAILED — Could not start logs collection."
=======
        # Capability gate for all required DAB operations
        required_ops = "ops: system/logs/start-collection, system/logs/stop-collection, applications/launch"
        if not need(tester, device_id, required_ops, result, logs):
            return result

        # Step 1: Start log collection
        line = "[STEP] Starting system log collection."
        LOGGER.result(line)
        logs.append(line)
        rc, response = execute_cmd_and_log(tester, device_id, "system/logs/start-collection", "{}", logs, result)
        if dab_status_from(response, rc) != 200:
            result.test_result = "FAILED"
            line = "[RESULT] FAILED — The 'system/logs/start-collection' command failed."
>>>>>>> f583cc12
            LOGGER.result(line)
            logs.append(line)
            return result

<<<<<<< HEAD
        # Step 2: Launch an application.
        line = f"[STEP] Launch application '{appId}'."
        LOGGER.result(line)
        logs.append(line)
        rc, response = execute_cmd_and_log(tester, device_id, "applications/launch", json.dumps({"appId": appId}), logs)
        print(f"Waiting {APP_LAUNCH_WAIT} seconds for application to launch.")
        time.sleep(APP_LAUNCH_WAIT)

        # Step 3: Exit the application to background, and confirm the state.
        line = f"[STEP] Pause application '{appId}' and confirm its state is BACKGROUND."
        LOGGER.result(line)
        logs.append(line)
        execute_cmd_and_log(tester, device_id, "applications/exit", json.dumps({"appId": appId, "background": True}), logs)
        print(f"Waiting {APP_STATE_CHECK_WAIT} seconds after exit.")
        time.sleep(APP_STATE_CHECK_WAIT)
        _, response = execute_cmd_and_log(tester, device_id, "applications/get-state", json.dumps({"appId": appId}), logs)
        state = json.loads(response).get("state", "").upper() if response else "UNKNOWN"
        if state != "BACKGROUND":
            print(f"Exit application {appId} to background fail.")
            logs.append(f"[FAILED] Exit application {appId} to background fail.")
            result.test_result = "FAILED"
            return result

        # Step 4: Force stop the application, and confirm the state.
        line = f"[STEP] Pause application '{appId}' and confirm its state is BACKGROUND."
        LOGGER.result(line)
        logs.append(line)
        execute_cmd_and_log(tester, device_id, "applications/exit", json.dumps({"appId": appId}), logs)
        print(f"Waiting {APP_STATE_CHECK_WAIT} seconds after exit.")
        time.sleep(APP_STATE_CHECK_WAIT)
        _, response = execute_cmd_and_log(tester, device_id, "applications/get-state", json.dumps({"appId": appId}), logs)
        state = json.loads(response).get("state", "").upper() if response else "UNKNOWN"
        if state != "STOPPED":
            print(f"Force stop application {appId} fail.")
            logs.append(f"[FAILED] Force stop application {appId} fail.")
            result.test_result = "FAILED"
            return result

        # Step 5: Waiting for logs collections.
        line = f"[STEP] Waiting for {LOGS_COLLECTION_WAIT} seconds to collect logs."
        LOGGER.result(line)
        logs.append(line)
        countdown(f"Waiting for {LOGS_COLLECTION_WAIT} seconds to collect logs.", LOGS_COLLECTION_WAIT)

        # Step 6: Stop logs collection, and generate logs.tar.gz file.
        line = f"[STEP] Stop logs collection, and generate logs.tar.gz file."
        LOGGER.result(line)
        logs.append(line) 
        topic = "system/logs/stop-collection"
        payload = json.dumps({})
        _, response = execute_cmd_and_log(tester, device_id, topic, payload, logs)
        validate_state, result = validate_response(tester, topic, payload, response, result, logs)
        if validate_state == False:
            return result
        validate_state, result = EnforcementManager().verify_logs_chunk(tester, result, logs)
        if validate_state == False:
            return result

        # Step 7: Uncompress logs.tar.gz and verify logs structure.
        line = f"[STEP] Uncompress logs.tar.gz and verify logs structure."
        LOGGER.result(line)
        logs.append(line)
        validate_state, result = EnforcementManager().verify_logs_structure(result, logs)
        if validate_state == False:
            return result
        else:
            print(f"The logs structure follows DAB requirement.")
            logs.append(f"The logs structure follows DAB requirement.")

        # Step 8: Verify logs details.
        line = f"[STEP] Verify logs details."
        LOGGER.result(line)
        logs.append(line)
        print(f"Please enter logs folder and verify logs about application '{appId}'.")
        validate_state = yes_or_no(result, logs, f"Logs collaction includes force stop application '{appId}'?")
        if validate_state == True:
            print(f"Logs collection includes force stop application '{appId}'.")
            logs.append(f"[PASS] Logs collection includes force stop application '{appId}'.")
            result.test_result = "PASS"
        else:
            print(f"Logs collection doesn't include force stop application '{appId}'.")
            logs.append(f"[FAILED] Logs collection doesn't incclue force stop application '{appId}'.")
            result.test_result = "FAILED"

    except UnsupportedOperationError as e:
        logs.append(f"[OPTIONAL_FAILED] Unsupported operation: {str(e)}")
        result.test_result = "OPTIONAL_FAILED"

    except Exception as e:
        logs.append(f"[ERROR] {str(e)}")
        result.test_result = "SKIPPED"

    finally:
        EnforcementManager().delete_logs_collection_files()
        # Print concise final test result status
        print(f"[Result] Test Id: {result.test_id} \n Test Outcome: {result.test_result}\n({'-' * 100})")

    return result

# === Test 42: Log Collection During App Uninstallation Check ===
def run_logs_collection_app_uninstall_check(dab_topic, test_category, test_name, tester, device_id):
    """
    Validates that logs can be collected successfully while App Uninstallation.
    """

    test_id = to_test_id(f"{dab_topic}/{test_category}")
    logs = []
    appId = config.apps.get("youtube", "YouTube")
    result = TestResult(test_id, device_id, "system/logs/start-collection", json.dumps({}), "UNKNOWN", "", logs)
=======
        # Step 2: Launch the first app
        line = f"[STEP] Launching first app: '{app1_id}'."
        LOGGER.result(line)
        logs.append(line)
        execute_cmd_and_log(tester, device_id, "applications/launch", json.dumps({"appId": app1_id}), logs)
        line = f"[WAIT] Waiting {APP_LAUNCH_WAIT}s for '{app1_id}' to open and perform activity."
        LOGGER.info(line)
        logs.append(line)
        time.sleep(APP_LAUNCH_WAIT)

        # Step 3: Launch the second app to trigger a switch
        line = f"[STEP] Switching to second app: '{app2_id}'."
        LOGGER.result(line)
        logs.append(line)
        execute_cmd_and_log(tester, device_id, "applications/launch", json.dumps({"appId": app2_id}), logs)
        line = f"[WAIT] Waiting {APP_LAUNCH_WAIT}s for '{app2_id}' to open and perform activity."
        LOGGER.info(line)
        logs.append(line)
        time.sleep(APP_LAUNCH_WAIT)

        # Step 4: Stop log collection
        line = "[STEP] Stopping system log collection."
        LOGGER.result(line)
        logs.append(line)
        execute_cmd_and_log(tester, device_id, "system/logs/stop-collection", "{}", logs, result)

        # Step 5: Manual verification of logs
        line = "[STEP] Manual action required: Please retrieve and inspect the collected system logs."
        LOGGER.result(line)
        logs.append(line)
        logs_are_valid = yes_or_no(result, logs, f"Do the logs contain entries for both '{app1_id}' and '{app2_id}' activities?")
        
        if logs_are_valid:
            result.test_result = "PASS"
            line = "[RESULT] PASS — User confirmed the app switch logs are valid and complete."
        else:
            result.test_result = "FAILED"
            line = "[RESULT] FAILED — User reported the logs are incorrect or incomplete."
        
        LOGGER.result(line)
        logs.append(line)

    except UnsupportedOperationError as e:
        result.test_result = "OPTIONAL_FAILED"
        line = f"[RESULT] OPTIONAL_FAILED — Operation '{e.topic}' is not supported."
        LOGGER.result(line)
        logs.append(line)

    except Exception as e:
        result.test_result = "SKIPPED"
        line = f"[RESULT] SKIPPED — An unexpected error occurred: {e}"
        LOGGER.result(line)
        logs.append(line)

    finally:
        # Final summary log
        line = (f"[SUMMARY] outcome={result.test_result}, logs_are_valid={logs_are_valid}, "
                f"test_id={test_id}, device={device_id}")
        LOGGER.result(line)
        logs.append(line)

    return result

def run_clear_data_preinstalled_app_check(dab_topic, test_category, test_name, tester, device_id):
    """
    Verifies that 'applications/clear-data' works on a non-removable, pre-installed app.
    This is a manual verification test.
    """
    test_id = to_test_id(f"{dab_topic}/{test_category}")
    logs = []
    result = TestResult(test_id, device_id, "applications/clear-data", "{}", "UNKNOWN", "", logs)
    app_id = "N/A"
    clear_status = "N/A"
    user_validated_reset = "N/A"
>>>>>>> f583cc12

    try:
        # Header and description
        for line in (
<<<<<<< HEAD
            f"[TEST] Log Collection During App Uninstallation Check — {test_name} (test_id={test_id}, device={device_id})",
            "[DESC] Goal: Validates that logs can be collected successfully while app uninstallation.",
            "[DESC] Required operations: system/logs/start-collection, applications/uninstall, system/logs/stop-collection.",
            "[DESC] Pass criteria: Logs has been collected and include app uninstallation logs.",
=======
            f"[TEST] Clear Data for Pre-installed App (Manual) — {test_name} (test_id={test_id}, device={device_id})",
            "[DESC] Goal: Clear all data for a non-removable, pre-installed app and manually verify it was reset.",
            "[DESC] Required ops: applications/list, applications/launch, applications/clear-data.",
            "[DESC] Pass criteria: User confirmation that the app was reset to its initial state.",
>>>>>>> f583cc12
        ):
            LOGGER.result(line)
            logs.append(line)

        # Capability gate
<<<<<<< HEAD
        if not need(tester, device_id, "ops: system/logs/start-collection, applications/uninstall, system/logs/stop-collection", result, logs):
            return result

        # Step 1: Start logs collection.
        line = f"[STEP] Start logs collection."
        LOGGER.result(line)
        logs.append(line)
        topic = "system/logs/start-collection"
        payload = json.dumps({})
        rc, response = execute_cmd_and_log(tester, device_id, topic, payload, logs)
        if dab_status_from(response, rc) != 200:
            result.test_result = "FAILED"
            line = f"[RESULT] FAILED — Could not start logs collection."
            LOGGER.result(line)
            logs.append(line)
            return result

        # Step 2: Uninstall an application.
        line = f"[STEP] Uninstall application {appId}."
        LOGGER.result(line)
        logs.append(line)
        rc, response = execute_cmd_and_log(tester, device_id, "applications/uninstall", json.dumps({"appId": appId}), logs)
        print(f"Waiting {APP_UNINSTALL_WAIT} seconds for application uninstallation.")
        time.sleep(APP_UNINSTALL_WAIT)

        # Step 3: Waiting for logs collections.
        line = f"[STEP] Waiting for {LOGS_COLLECTION_WAIT} seconds to collect logs."
        LOGGER.result(line)
        logs.append(line)
        countdown(f"Waiting for {LOGS_COLLECTION_WAIT} seconds to collect logs.", LOGS_COLLECTION_WAIT)

        # Step 4: Stop logs collection, and generate logs.tar.gz file.
        line = f"[STEP] Stop logs collection, and generate logs.tar.gz file."
        LOGGER.result(line)
        logs.append(line)        
        topic = "system/logs/stop-collection"
        payload = json.dumps({})
        _, response = execute_cmd_and_log(tester, device_id, topic, payload, logs)
        validate_state, result = validate_response(tester, topic, payload, response, result, logs)
        if validate_state == False:
            return result
        validate_state, result = EnforcementManager().verify_logs_chunk(tester, result, logs)
        if validate_state == False:
            return result

        # Step 5: Uncompress logs.tar.gz and verify logs structure.
        line = f"[STEP] Uncompress logs.tar.gz and verify logs structure."
        LOGGER.result(line)
        logs.append(line)
        validate_state, result = EnforcementManager().verify_logs_structure(result, logs)
        if validate_state == False:
            return result
        else:
            print(f"The logs structure follows DAB requirement.")
            logs.append(f"The logs structure follows DAB requirement.")

        # Step 6: Verify logs details.
        line = f"[STEP] Verify logs details."
        LOGGER.result(line)
        logs.append(line)
        print(f"Please enter logs folder and verify logs about application '{appId}'.")
        validate_state = yes_or_no(result, logs, f"Logs collaction includes application '{appId}' uninstallation log?")
        if validate_state == True:
            print(f"Logs collection includes application '{appId}' uninstallation log.")
            logs.append(f"[PASS] Logs collection includes application '{appId}' uninstallation log.")
            result.test_result = "PASS"
        else:
            print(f"Logs collection doesn't include application '{appId}' uninstallation log.")
            logs.append(f"[FAILED] Logs collection doesn't incclue application '{appId}' uninstallation log.")
            result.test_result = "FAILED"

    except UnsupportedOperationError as e:
        logs.append(f"[OPTIONAL_FAILED] Unsupported operation: {str(e)}")
        result.test_result = "OPTIONAL_FAILED"

    except Exception as e:
        logs.append(f"[ERROR] {str(e)}")
        result.test_result = "SKIPPED"

    finally:
        EnforcementManager().delete_logs_collection_files()
        # Print concise final test result status
        print(f"[Result] Test Id: {result.test_id} \n Test Outcome: {result.test_result}\n({'-' * 100})")

    return result

# === Test 43: Log Collection While App Install And Launch Check ===
def run_logs_collection_app_install_and_launch_check(dab_topic, test_category, test_name, tester, device_id):
    """
    Validates that logs can be collected successfully while install and launch App.
    """

    test_id = to_test_id(f"{dab_topic}/{test_category}")
    logs = []
    appId = config.apps.get("store_app", "Store_App")  # valid, not-installed appId
    payload_app = json.dumps({"appId": appId})
    result = TestResult(test_id, device_id, "system/logs/start-collection", json.dumps({}), "UNKNOWN", "", logs)
=======
        required_ops = "ops: applications/list, applications/launch, applications/clear-data"
        if not need(tester, device_id, required_ops, result, logs):
            return result
        
        # Step 1: List and select a non-removable, pre-installed app
        line = "[STEP] Listing applications for manual selection."
        LOGGER.result(line)
        logs.append(line)
        _, response = execute_cmd_and_log(tester, device_id, "applications/list", "{}", logs)
        apps = json.loads(response).get("applications", [])
        app_id_list = [app.get("appId") for app in apps]
        
        line = "Please select one NON-REMovable, PRE-INSTALLED app from the list:"
        LOGGER.prompt(line)
        logs.append(line)
        index = select_input(result, logs, app_id_list)
        if index == 0:
            result.test_result = "OPTIONAL_FAILED"
            line = "[RESULT] OPTIONAL_FAILED — No suitable pre-installed app was selected."
            LOGGER.result(line)
            logs.append(line)
            return result
        
        app_id = app_id_list[index - 1]
        logs.append(f"[INFO] User selected app: {app_id}")

        # Step 2: Launch the app to ensure it has local data
        line = f"[STEP] Launching '{app_id}' to ensure it has local data."
        LOGGER.result(line)
        logs.append(line)
        execute_cmd_and_log(tester, device_id, "applications/launch", json.dumps({"appId": app_id}), logs)
        time.sleep(APP_LAUNCH_WAIT)

        # Step 3: Clear the app's data
        line = f"[STEP] Clearing data for '{app_id}'."
        LOGGER.result(line)
        logs.append(line)
        rc, response = execute_cmd_and_log(tester, device_id, "applications/clear-data", json.dumps({"appId": app_id}), logs)
        clear_status = dab_status_from(response, rc)

        if clear_status != 200:
            result.test_result = "FAILED"
            line = f"[RESULT] FAILED — 'clear-data' command failed with status {clear_status}."
            LOGGER.result(line)
            logs.append(line)
            return result
        
        time.sleep(APP_CLEAR_DATA_WAIT)

        # Step 4: Relaunch the app for verification
        line = f"[STEP] Relaunching '{app_id}' to verify it has been reset."
        LOGGER.result(line)
        logs.append(line)
        execute_cmd_and_log(tester, device_id, "applications/launch", json.dumps({"appId": app_id}), logs)
        time.sleep(APP_LAUNCH_WAIT)
        
        # Step 5: Manual verification
        user_validated_reset = yes_or_no(result, logs, "Did the application start up in its initial, first-run state (e.g., asking for login)?")
        if user_validated_reset:
            result.test_result = "PASS"
            line = "[RESULT] PASS — User confirmed the app was reset to its initial state."
        else:
            result.test_result = "FAILED"
            line = "[RESULT] FAILED — User reported the app was not reset."
        
        LOGGER.result(line)
        logs.append(line)

    except UnsupportedOperationError as e:
        result.test_result = "OPTIONAL_FAILED"
        line = f"[RESULT] OPTIONAL_FAILED — Operation '{e.topic}' is not supported."
        LOGGER.result(line)
        logs.append(line)

    except Exception as e:
        result.test_result = "SKIPPED"
        line = f"[RESULT] SKIPPED — An unexpected error occurred: {e}"
        LOGGER.result(line)
        logs.append(line)

    finally:
        # Final summary log
        line = (f"[SUMMARY] outcome={result.test_result}, cleared_app={app_id}, clear_status={clear_status}, "
                f"user_validated_reset={user_validated_reset}, test_id={test_id}, device={device_id}")
        LOGGER.result(line)
        logs.append(line)

    return result

def run_install_region_specific_app_check(dab_topic, test_category, test_name, tester, device_id):
    """
    Verifies that a region-specific app can be installed and shows correct localization.
    This is a manual verification test.
    """
    test_id = to_test_id(f"{dab_topic}/{test_category}")
    app_id = "localApp963" # Example App ID for a region-specific app
    logs = []
    result = TestResult(test_id, device_id, "applications/install-from-app-store", "{}", "UNKNOWN", "", logs)
    install_status = "N/A"
    user_validated_localization = "N/A"
>>>>>>> f583cc12

    try:
        # Header and description
        for line in (
<<<<<<< HEAD
            f"[TEST] Log Collection While App install and launch Check — {test_name} (test_id={test_id}, device={device_id})",
            "[DESC] Goal: Validates that logs can be collected successfully while app install and launch.",
            "[DESC] Required operations: system/logs/start-collection, applications/install-from-app-store, applications/launch, system/logs/stop-collection.",
            "[DESC] Pass criteria: Logs has been collected and include app install and launch logs.",
=======
            f"[TEST] Install Region-Specific App (Manual) — {test_name} (test_id={test_id}, device={device_id})",
            "[DESC] Goal: Install a region-specific app and manually verify its localization.",
            "[DESC] Required ops: applications/install-from-app-store, applications/launch, applications/uninstall (for cleanup).",
            "[DESC] Pass criteria: User confirmation that the app installs and shows correct localization.",
>>>>>>> f583cc12
        ):
            LOGGER.result(line)
            logs.append(line)

        # Capability gate
<<<<<<< HEAD
        if not need(tester, device_id, "ops: system/logs/start-collection, applications/install-from-app-store, applications/launch, system/logs/stop-collection", result, logs):
            return result

        # Step 1: Start logs collection.
        line = f"[STEP] Start logs collection."
        LOGGER.result(line)
        logs.append(line)
        topic = "system/logs/start-collection"
        payload = json.dumps({})
        rc, response = execute_cmd_and_log(tester, device_id, topic, payload, logs)
        if dab_status_from(response, rc) != 200:
            result.test_result = "FAILED"
            line = f"[RESULT] FAILED — Could not start logs collection."
            LOGGER.result(line)
            logs.append(line)
            return result

        # Step 2: Install an application.
        msg = f"[STEP] Install application {appId}."
        LOGGER.result(msg)
        logs.append(msg)
        rc_install, resp_install = execute_cmd_and_log(
            tester, device_id, "applications/install-from-app-store", payload_app, logs, result
        )
        install_status = dab_status_from(resp_install, rc_install)
        msg = f"[INFO] install-from-app-store transport_rc={rc_install}, dab_status={install_status}"
        LOGGER.info(msg); logs.append(msg)

        if install_status != 200:
            result.test_result = "FAILED"
            msg = f"[RESULT] FAILED — install-from-app-store returned {install_status} (expected 200)"
            LOGGER.result(msg); logs.append(msg)
            msg = (f"[SUMMARY] outcome=FAILED, install_status={install_status}, launch_status=N/A, "
                   f"test_id={test_id}, device={device_id}, appId={appId}")
            LOGGER.result(msg); logs.append(msg)
            return result

        # short wait to allow finalization
        msg = f"[WAIT] {INSTALL_WAIT}s after install for finalization"
        LOGGER.info(msg); logs.append(msg)
        time.sleep(INSTALL_WAIT)

        # Step 3: Launch the newly installed app
        msg = f"[STEP] applications/launch {payload_app}"
        LOGGER.result(msg); logs.append(msg)
        rc_launch, resp_launch = execute_cmd_and_log(
                tester, device_id, "applications/launch", payload_app, logs, result
                )
        launch_status = dab_status_from(resp_launch, rc_launch)
        msg = f"[INFO] launch transport_rc={rc_launch}, dab_status={launch_status}"
        LOGGER.info(msg); logs.append(msg)

        if launch_status != 200:
            result.test_result = "FAILED"
            msg = f"[RESULT] FAILED — launch returned {launch_status} (expected 200) after install"
            LOGGER.result(msg); logs.append(msg)
            msg = (f"[SUMMARY] outcome={result.test_result}, install_status={install_status}, "
                   f"launch_status={launch_status}, test_id={test_id}, device={device_id}, appId={appId}")
            LOGGER.result(msg); logs.append(msg)
            return result

	    # Step 4: Waiting for logs collections.
        line = f"[STEP] Waiting for {LOGS_COLLECTION_WAIT} seconds to collect logs."
        LOGGER.result(line)
        logs.append(line)
        countdown(f"Waiting for {LOGS_COLLECTION_WAIT} seconds to collect logs.", LOGS_COLLECTION_WAIT)

 	    # Step 5: Stop logs collection, and generate logs.tar.gz file.
        line = f"[STEP] Stop logs collection, and generate logs.tar.gz file."
        LOGGER.result(line)
        logs.append(line)        
        topic = "system/logs/stop-collection"
        payload = json.dumps({})
        _, response = execute_cmd_and_log(tester, device_id, topic, payload, logs)
        validate_state, result = validate_response(tester, topic, payload, response, result, logs)
        if validate_state == False:
            return result
        validate_state, result = EnforcementManager().verify_logs_chunk(tester, result, logs)
        if validate_state == False:
            return result

        # Step 6: Uncompress logs.tar.gz and verify logs structure.
        line = f"[STEP] Uncompress logs.tar.gz and verify logs structure."
        LOGGER.result(line)
        logs.append(line)
        validate_state, result = EnforcementManager().verify_logs_structure(result, logs)
        if validate_state == False:
            return result
        else:
            print(f"The logs structure follows DAB requirement.")
            logs.append(f"The logs structure follows DAB requirement.")

	    # Step 7: Verify logs details.
        line = f"[STEP] Verify logs details."
        LOGGER.result(line)
        logs.append(line)
        print(f"Please enter logs folder and verify logs about application '{appId}'.")
        validate_state = yes_or_no(result, logs, f"Logs collaction includes application '{appId}' install and launch log?")
        if validate_state == True:
            print(f"Logs collection includes application '{appId}' install and launch log.")
            logs.append(f"[PASS] Logs collection includes application '{appId}' install and launch log.")
            result.test_result = "PASS"
        else:
            print(f"Logs collection doesn't include application '{appId}' install and launch log.")
            logs.append(f"[FAILED] Logs collection doesn't incclue application '{appId}' install and launch log.")
            result.test_result = "FAILED"

    except UnsupportedOperationError as e:
        logs.append(f"[OPTIONAL_FAILED] Unsupported operation: {str(e)}")
        result.test_result = "OPTIONAL_FAILED"

    except Exception as e:
        logs.append(f"[ERROR] {str(e)}")
        result.test_result = "SKIPPED"

    finally:
        EnforcementManager().delete_logs_collection_files()
        # Print concise final test result status
        print(f"[Result] Test Id: {result.test_id} \n Test Outcome: {result.test_result}\n({'-' * 100})")
=======
        required_ops = "ops: applications/install-from-app-store, applications/launch, applications/uninstall"
        if not need(tester, device_id, required_ops, result, logs):
            return result
        
        # Step 1: Manually set device region
        line = "[STEP] Manual action required: Please set the device's region/locale to a supported one for the test app (e.g., 'de-DE')."
        LOGGER.result(line)
        logs.append(line)
        if not yes_or_no(result, logs, "Is the device's region set correctly for the test?"):
            result.test_result = "SKIPPED"
            line = "[RESULT] SKIPPED — Precondition failed: device region not set."
            LOGGER.result(line)
            logs.append(line)
            return result
        
        # Step 2: Install the region-specific app
        line = f"[STEP] Installing region-specific app '{app_id}' from the app store."
        LOGGER.result(line)
        logs.append(line)
        payload = json.dumps({"appId": app_id})
        rc, response = execute_cmd_and_log(tester, device_id, "applications/install-from-app-store", payload, logs, result)
        install_status = dab_status_from(response, rc)
        
        if install_status != 200:
            result.test_result = "FAILED"
            line = f"[RESULT] FAILED — App install failed with status {install_status}."
            LOGGER.result(line)
            logs.append(line)
            return result
        
        line = f"[WAIT] Waiting {APP_UNINSTALL_WAIT}s for installation to finalize." # Re-using a reasonable wait time
        LOGGER.info(line)
        logs.append(line)
        time.sleep(APP_UNINSTALL_WAIT)

        # Step 3: Launch the app
        line = f"[STEP] Launching '{app_id}' to verify localization."
        LOGGER.result(line)
        logs.append(line)
        execute_cmd_and_log(tester, device_id, "applications/launch", payload, logs)
        time.sleep(APP_LAUNCH_WAIT)

        # Step 4: Manual verification
        user_validated_localization = yes_or_no(result, logs, "Does the app show the correct language, content, or features for the region you set?")
        if user_validated_localization:
            result.test_result = "PASS"
            line = "[RESULT] PASS — User confirmed the app shows correct localization."
        else:
            result.test_result = "FAILED"
            line = "[RESULT] FAILED — User reported incorrect app localization."
        
        LOGGER.result(line)
        logs.append(line)

    except UnsupportedOperationError as e:
        result.test_result = "OPTIONAL_FAILED"
        line = f"[RESULT] OPTIONAL_FAILED — Operation '{e.topic}' is not supported."
        LOGGER.result(line)
        logs.append(line)

    except Exception as e:
        result.test_result = "SKIPPED"
        line = f"[RESULT] SKIPPED — An unexpected error occurred: {e}"
        LOGGER.result(line)
        logs.append(line)

    finally:
        # Cleanup Step: Uninstall the app
        try:
            line = f"[CLEANUP] Uninstalling '{app_id}'."
            LOGGER.info(line)
            logs.append(line)
            execute_cmd_and_log(tester, device_id, "applications/uninstall", json.dumps({"appId": app_id}), logs)
        except Exception as e:
            line = f"[CLEANUP] WARNING: Failed to uninstall app '{app_id}': {e}"
            LOGGER.warn(line)
            logs.append(line)

        # Final summary log
        line = (f"[SUMMARY] outcome={result.test_result}, install_status={install_status}, "
                f"user_validated_localization={user_validated_localization}, test_id={test_id}, device={device_id}")
        LOGGER.result(line)
        logs.append(line)

    return result

def run_update_installed_app_check(dab_topic, test_category, test_name, tester, device_id):
    """
    Verifies that an already installed application can be updated to a newer version.
    This is a manual verification test.
    """
    test_id = to_test_id(f"{dab_topic}/{test_category}")
    app_id = "updatableApp123" # Example App ID for an app that has an older version
    logs = []
    result = TestResult(test_id, device_id, "applications/install-from-app-store", "{}", "UNKNOWN", "", logs)
    update_status = "N/A"
    user_validated_update = "N/A"

    try:
        # Header and description
        for line in (
            f"[TEST] Update Installed App (Manual) — {test_name} (test_id={test_id}, device={device_id})",
            "[DESC] Goal: Manually install an old version of an app, then use DAB to update it and verify success.",
            "[DESC] Required ops: applications/install-from-app-store, applications/launch, applications/uninstall (for cleanup).",
            "[DESC] Pass criteria: User confirmation that the app was successfully updated to a newer version.",
        ):
            LOGGER.result(line)
            logs.append(line)

        # Capability gate
        required_ops = "ops: applications/install-from-app-store, applications/launch, applications/uninstall"
        if not need(tester, device_id, required_ops, result, logs):
            return result
        
        # Step 1: Manually install an older version of the app
        line = f"[STEP] Manual action required: Please ensure an OLDER version of the app '{app_id}' is installed."
        LOGGER.result(line)
        logs.append(line)
        if not yes_or_no(result, logs, "Is an older version of the app installed and ready for an update?"):
            result.test_result = "SKIPPED"
            line = "[RESULT] SKIPPED — Precondition failed: an older version of the app was not installed."
            LOGGER.result(line)
            logs.append(line)
            return result
        
        # Step 2: Trigger the update from the app store
        line = f"[STEP] Triggering update for '{app_id}' via 'install-from-app-store'."
        LOGGER.result(line)
        logs.append(line)
        payload = json.dumps({"appId": app_id})
        rc, response = execute_cmd_and_log(tester, device_id, "applications/install-from-app-store", payload, logs, result)
        update_status = dab_status_from(response, rc)
        
        if update_status != 200:
            result.test_result = "FAILED"
            line = f"[RESULT] FAILED — App update command failed with status {update_status}."
            LOGGER.result(line)
            logs.append(line)
            return result
        
        line = f"[WAIT] Waiting {APP_UNINSTALL_WAIT * 2}s for the update to download and install."
        LOGGER.info(line)
        logs.append(line)
        time.sleep(APP_UNINSTALL_WAIT * 2)

        # Step 3: Launch the app to check the new version
        line = f"[STEP] Launching '{app_id}' to verify the update."
        LOGGER.result(line)
        logs.append(line)
        execute_cmd_and_log(tester, device_id, "applications/launch", payload, logs)
        time.sleep(APP_LAUNCH_WAIT)

        # Step 4: Manual verification
        user_validated_update = yes_or_no(result, logs, "Has the app been successfully updated to the newer version?")
        if user_validated_update:
            result.test_result = "PASS"
            line = "[RESULT] PASS — User confirmed the app was successfully updated."
        else:
            result.test_result = "FAILED"
            line = "[RESULT] FAILED — User reported the app was not updated."
        
        LOGGER.result(line)
        logs.append(line)

    except UnsupportedOperationError as e:
        result.test_result = "OPTIONAL_FAILED"
        line = f"[RESULT] OPTIONAL_FAILED — Operation '{e.topic}' is not supported."
        LOGGER.result(line)
        logs.append(line)

    except Exception as e:
        result.test_result = "SKIPPED"
        line = f"[RESULT] SKIPPED — An unexpected error occurred: {e}"
        LOGGER.result(line)
        logs.append(line)

    finally:
        # Cleanup Step: Uninstall the app
        try:
            line = f"[CLEANUP] Uninstalling '{app_id}'."
            LOGGER.info(line)
            logs.append(line)
            execute_cmd_and_log(tester, device_id, "applications/uninstall", json.dumps({"appId": app_id}), logs)
        except Exception as e:
            line = f"[CLEANUP] WARNING: Failed to uninstall app '{app_id}': {e}"
            LOGGER.warn(line)
            logs.append(line)

        # Final summary log
        line = (f"[SUMMARY] outcome={result.test_result}, update_status={update_status}, "
                f"user_validated_update={user_validated_update}, test_id={test_id}, device={device_id}")
        LOGGER.result(line)
        logs.append(line)
>>>>>>> f583cc12

    return result

# === Functional Test Case List ===
FUNCTIONAL_TEST_CASE = [
    ("applications/get-state", "functional", run_app_foreground_check, "AppForegroundCheck", "2.0", False),
    ("applications/get-state", "functional", run_app_background_check, "AppBackgroundCheck", "2.0", False),
    ("applications/get-state", "functional", run_app_stopped_check, "AppStoppedCheck", "2.0", False),
    ("applications/launch-with-content", "functional", run_launch_without_content_id, "LaunchWithoutContentID", "2.0", True),
    ("applications/exit", "functional", run_exit_after_video_check, "ExitAfterVideoCheck", "2.0", False),
    ("applications/launch", "functional", run_relaunch_stability_check, "RelaunchStabilityCheck", "2.0", False),
    ("system/settings/set", "functional", run_screensaver_enable_check, "ScreensaverEnableCheck", "2.1", False),
    ("system/settings/set", "functional", run_screensaver_disable_check, "ScreensaverDisableCheck", "2.1", False),
    ("system/settings/set", "functional", run_screensaver_active_check, "ScreensaverActiveCheck", "2.1", False),
    ("system/settings/set", "functional", run_screensaver_inactive_check, "ScreensaverInactiveCheck", "2.1", False),
    ("system/settings/set", "functional", run_screensaver_active_return_check, "ScreensaverActiveReturnCheck", "2.1", False),
    ("system/settings/set", "functional", run_screensaver_active_after_continuous_idle_check, "ScreensaverActiveAfterContinuousIdleCheck", "2.1", False),
    ("system/settings/set", "functional", run_screensaver_inactive_after_reboot_check, "ScreensaverInactiveAfterRebootCheck", "2.1", False),
    ("system/settings/set", "functional", run_screensavertimeout_300_check, "ScreensaverTimeout300Check", "2.1", False),
    ("system/settings/set", "functional", run_screensavertimeout_reboot_check, "ScreensaverTimeoutRebootCheck", "2.1", False),
    ("system/settings/set", "functional", run_screensavertimeout_guest_mode_check, "ScreensaverTimeoutGuestModeCheck", "2.1", False),
    ("system/settings/list", "functional", run_screensavertimeout_minimum_check, "ScreensaverMinTimeoutCheck", "2.1", False),
    ("system/settings/list", "functional", run_screensavermintimeout_reboot_check, "ScreensaverMinTimeoutRebootCheck", "2.1", False),
    ("system/settings/set", "functional", run_highContrastText_text_over_images_check, "HighContrasTextTextOverImagesCheck", "2.1", False),
    ("system/settings/set", "functional", run_highContrastText_video_playback_check, "HighContrasTextVideoPlaybackCheck", "2.1", False),
    ("voice/set", "functional", run_set_invalid_voice_assistant_check, "SetInvalidVoiceAssistant", "2.0", True),
    ("system/restart", "functional", run_device_restart_and_telemetry_check, "DeviceRestartAndTelemetryCheck", "2.0", False),
    ("app-telemetry/stop", "functional", run_stop_app_telemetry_without_active_session_check, "StopAppTelemetryWithoutActiveSession", "2.1", True),
    ("applications/launch-with-content", "functional", run_launch_video_and_health_check, "LaunchVideoAndHealthCheck", "2.1", False),
    ("voice/list", "functional", run_voice_list_with_no_voice_assistant, "VoiceListWithNoVoiceAssistant", "2.0", True),
    ("applications/launch", "functional", run_launch_when_uninstalled_check, "LaunchAppNotInstalled", "2.1", True),
    ("applications/launch", "functional", run_launch_app_while_restarting_check, "LaunchAppWhileDeviceRestarting", "2.1", True),
    ("system/network-reset", "functional", run_network_reset_check, "NetworkResetCheck", "2.1", False),
    ("system/factory-reset", "functional", run_factory_reset_and_recovery_check, "Factory Reset and Recovery Check", "2.1", False ),
    ("system/settings/list", "functional", run_personalized_ads_response_check, "behavior when personalized ads setting is not supported", "2.1", False ),
    ("system/settings/set", "functional", run_personalized_ads_persistence_check, "Personalized Ads Setting Persistence Check", "2.1", False),
    ("applications/uninstall", "functional", run_uninstall_foreground_app_check, "UninstallForegroundAppCheck", "2.1", False),
    ("applications/uninstall", "functional", run_uninstall_system_app_check, "UninstallSystemAppCheck", "2.1", False),
    ("applications/clear-data", "functional", run_clear_data_foreground_app_check, "ClearDataForegroundAppCheck", "2.1", False),
    ("applications/clear-data", "functional", run_clear_data_system_app_check, "ClearDataSystemAppCheck", "2.1", False),
    ("applications/clear-data", "functional", run_clear_data_user_installed_app_foreground, "ClearDataUserInstalledAppForeground", "2.1", False),
    ("applications/install-from-app-store", "functional", run_install_from_app_store_check, "InstallFromAppStoreAndLaunch", "2.1", False),
    ("applications/install-from-app-store", "functional", run_install_youtube_kids_from_store, "InstallYouTubeKidsFromStore", "2.1", False),
    ("applications/uninstall", "functional", run_uninstall_after_standby_check, "UninstallPreinstalledAppAfterStandby", "2.1", False),
    ("applications/uninstall", "functional", run_install_bg_uninstall_sample_app, "InstallBackgroundAndUninstallSampleApp", "2.1", False),
    ("applications/uninstall", "functional", run_uninstall_sample_app_with_local_data_check, "UninstallSampleAppWithLocalData_NoList", "2.1", False),
    ("applications/uninstall", "functional", run_uninstall_preinstalled_with_local_data_simple, "UninstallPreinstalledWithLocalData_Simple", "2.1", False),
    ("applications/install", "functional", run_install_from_url_during_idle_then_launch, "InstallFromUrlDuringIdleThenLaunch", "2.1", False),
    ("applications/install", "functional", run_install_large_apk_from_url_then_launch, "InstallLargeApkFromUrlThenLaunch", "2.1", False),
    ("applications/install", "functional", run_install_from_url_while_heavy_app_running, "InstallFromUrlWhileHeavyAppRunning", "2.1", False),
    ("applications/install", "functional", run_install_after_reboot_then_launch, "InstallAfterRebootThenLaunch", "2.1", False),
    ("applications/install", "functional", run_sequential_installs_then_launch, "SequentialInstallsFromUrlsThenLaunch", "2.1", False),
    ("applications/install", "functional", run_install_from_url_then_launch_simple, "InstallFromUrlThenLaunch_Simple", "2.1", False),
    ("applications/clear-data", "functional", run_clear_data_accessibility_settings_reset, "ClearDataAccessibilitySettingsReset", "2.1", False),
    ("applications/clear-data", "functional", run_clear_data_session_reset, "ClearDataSessionReset", "2.1", False),
<<<<<<< HEAD
    ("system/logs/start-collection", "functional", run_logs_collection_check, "LogsCollectionCheck", "2.1", False),
    ("system/logs/start-collection", "functional", run_logs_collection_for_major_system_services_check, "LogsCollectionForMajorSystemServicesCheck", "2.1", False),
    ("system/logs/start-collection", "functional", run_logs_collection_app_pause_check, "LogsCollectionAppPauseCheck", "2.1", False),
    ("system/logs/start-collection", "functional", run_logs_collection_app_force_stop_check, "LogsCollectionAppForceStopCheck", "2.1", False),
    ("system/logs/start-collection", "functional", run_logs_collection_app_uninstall_check, "LogsCollectionAppUninstallCheck", "2.1", False),
    ("system/logs/start-collection", "functional", run_logs_collection_app_install_and_launch_check, "LogsCollectionAppinstallAndLaunchCheck", "2.1", False),
=======
    ("system/logs/start-collection", "functional", run_voice_log_collection_check, "VoiceAssistantLogsCollection", "2.1", False),
    ("system/logs/start-collection", "functional", run_idle_log_collection_check, "IdleLogCollectionCheck", "2.1", False),
    ("system/settings/set", "functional", run_personalized_ads_manual_check, "PersonalizedAdsDisplayCheck", "2.1", False),
    ("system/logs/start-collection", "functional", run_channel_switch_log_check, "RapidChannelSwitchLogCheck", "2.1", False),
    ("system/logs/start-collection", "functional", run_app_switch_log_check, "AppSwitchLogCheck", "2.1", False),
    ("applications/clear-data", "functional", run_clear_data_preinstalled_app_check, "ClearDataPreinstalledAppCheck", "2.1", False),
    ("applications/install-from-app-store", "functional", run_install_region_specific_app_check, "InstallRegionSpecificAppCheck", "2.1", False),
    ("applications/install-from-app-store", "functional", run_update_installed_app_check, "UpdateInstalledAppCheck", "2.1", False),
>>>>>>> f583cc12
]<|MERGE_RESOLUTION|>--- conflicted
+++ resolved
@@ -22,13 +22,10 @@
 TELEMETRY_DURATION_MS = 5000
 TELEMETRY_METRICS_WAIT = 30  # Max wait for telemetry metrics (seconds)
 HEALTH_CHECK_INTERVAL = 5    # Seconds between health check polls
-<<<<<<< HEAD
+ASSISITANT_WAIT = 5
 LOGS_COLLECTION_WAIT = 30  # Seconds for logs collection wait
 SCREENSAVER_TIMEOUT_WAIT = 30  # Screensaver timeout for idle wait
 
-=======
-ASSISITANT_WAIT = 5
->>>>>>> f583cc12
 # === Reusable Helper ===
 
 class UnsupportedOperationError(Exception):
@@ -5480,18 +5477,6 @@
         LOGGER.result(msg); logs.append(msg)
         return result
 
-<<<<<<< HEAD
-# === Test 38: Log Collection Check ===
-def run_logs_collection_check(dab_topic, test_category, test_name, tester, device_id):
-    """
-    Validates that logs can be collected successfully.
-    """
-
-    test_id = to_test_id(f"{dab_topic}/{test_category}")
-    logs = []
-    result = TestResult(test_id, device_id, "system/logs/start-collection", json.dumps({}), "UNKNOWN", "", logs)
-=======
-    
 def run_voice_log_collection_check(dab_topic, test_category, test_name, tester, device_id):
     """
     Verifies that voice assistant activity is captured in the system logs. This is a manual verification test.
@@ -5502,27 +5487,738 @@
     # Variables for the final summary log
     supports_voice = "N/A"
     logs_contain_voice_activity = "N/A"
->>>>>>> f583cc12
 
     try:
         # Header and description
         for line in (
-<<<<<<< HEAD
+            f"[TEST] Voice Activity Log Collection Check (Manual) — {test_name} (test_id={test_id}, device={device_id})",
+            "[DESC] Goal: Start log collection, send a voice command, stop collection, and manually verify the logs.",
+            "[DESC] Required ops: system/logs/start-collection, voice/send-text, system/logs/stop-collection.",
+            "[DESC] Pass criteria: User confirmation that the voice command appears in the collected system logs.",
+        ):
+            LOGGER.result(line)
+            logs.append(line)
+
+        # Capability gate for all required DAB operations
+        required_ops = "ops: system/logs/start-collection, voice/send-text, system/logs/stop-collection"
+        if not need(tester, device_id, required_ops, result, logs):
+            return result
+
+        # Precondition: Manually verify that the device supports a voice assistant
+        line = "[STEP] Manual check required: Checking for Voice Assistant support."
+        LOGGER.result(line)
+        logs.append(line)
+        supports_voice = yes_or_no(result, logs, "Does this device support a Voice Assistant feature?")
+        if not supports_voice:
+            result.test_result = "OPTIONAL_FAILED"
+            line = "[RESULT] OPTIONAL_FAILED — Test skipped because the device does not support a voice assistant."
+            LOGGER.result(line)
+            logs.append(line)
+            return result
+
+        # Step 1: Start log collection
+        line = "[STEP] Starting system log collection."
+        LOGGER.result(line)
+        logs.append(line)
+        rc, response = execute_cmd_and_log(tester, device_id, "system/logs/start-collection", "{}", logs, result)
+        if dab_status_from(response, rc) != 200:
+            result.test_result = "FAILED"
+            line = "[RESULT] FAILED — The 'system/logs/start-collection' command failed."
+            LOGGER.result(line)
+            logs.append(line)
+            return result
+
+        # Step 2: Send a voice command
+        voice_command = "Open YouTube"
+        payload_voice = json.dumps({"requestText": voice_command})
+        line = f"[STEP] Sending voice command: '{voice_command}'"
+        LOGGER.result(line)
+        logs.append(line)
+        execute_cmd_and_log(tester, device_id, "voice/send-text", payload_voice, logs, result)
+
+        # Allow time for the command to be processed and logged
+        time.sleep(ASSISITANT_WAIT)
+
+        # Step 3: Stop log collection
+        line = "[STEP] Stopping system log collection."
+        LOGGER.result(line)
+        logs.append(line)
+        execute_cmd_and_log(tester, device_id, "system/logs/stop-collection", "{}", logs, result)
+
+        # Step 4: Manual verification of logs
+        line = "[STEP] Manual action required: Please retrieve and inspect the collected system logs."
+        LOGGER.result(line)
+        logs.append(line)
+        logs_contain_voice_activity = yes_or_no(result, logs, f"Do the logs contain entries related to the voice command '{voice_command}'?")
+        
+        if logs_contain_voice_activity:
+            result.test_result = "PASS"
+            line = "[RESULT] PASS — User confirmed voice activity was present in the system logs."
+        else:
+            result.test_result = "FAILED"
+            line = "[RESULT] FAILED — User reported no voice activity was found in the system logs."
+        
+        LOGGER.result(line)
+        logs.append(line)
+
+    except UnsupportedOperationError as e:
+        result.test_result = "OPTIONAL_FAILED"
+        line = f"[RESULT] OPTIONAL_FAILED — Operation '{e.topic}' is not supported."
+        LOGGER.result(line)
+        logs.append(line)
+
+    except Exception as e:
+        result.test_result = "SKIPPED"
+        line = f"[RESULT] SKIPPED — An unexpected error occurred: {e}"
+        LOGGER.result(line)
+        logs.append(line)
+
+    finally:
+        # Final summary log
+        line = (f"[SUMMARY] outcome={result.test_result}, supports_voice={supports_voice}, "
+                f"logs_contain_voice_activity={logs_contain_voice_activity}, test_id={test_id}, device={device_id}")
+        LOGGER.result(line)
+        logs.append(line)
+
+    return result
+
+def run_idle_log_collection_check(dab_topic, test_category, test_name, tester, device_id):
+    """
+    Verifies that system logs are collected correctly during an idle period. This is a manual verification test.
+    """
+    test_id = to_test_id(f"{dab_topic}/{test_category}")
+    logs = []
+    result = TestResult(test_id, device_id, "system/logs/start-collection", "{}", "UNKNOWN", "", logs)
+    # Variable for the final summary log
+    logs_are_valid = "N/A"
+
+    try:
+        # Header and description
+        for line in (
+            f"[TEST] Idle Log Collection and Verification (Manual) — {test_name} (test_id={test_id}, device={device_id})",
+            "[DESC] Goal: Start log collection, wait 30 seconds while the device is idle, stop collection, and manually verify the logs.",
+            "[DESC] Required ops: system/logs/start-collection, system/logs/stop-collection.",
+            "[DESC] Pass criteria: User confirmation that the logs are returned in the correct format and appear complete.",
+        ):
+            LOGGER.result(line)
+            logs.append(line)
+
+        # Capability gate for all required DAB operations
+        required_ops = "ops: system/logs/start-collection, system/logs/stop-collection"
+        if not need(tester, device_id, required_ops, result, logs):
+            return result
+
+        # Step 1: Start log collection
+        line = "[STEP] Starting system log collection."
+        LOGGER.result(line)
+        logs.append(line)
+        rc, response = execute_cmd_and_log(tester, device_id, "system/logs/start-collection", "{}", logs, result)
+        if dab_status_from(response, rc) != 200:
+            result.test_result = "FAILED"
+            line = "[RESULT] FAILED — The 'system/logs/start-collection' command failed."
+            LOGGER.result(line)
+            logs.append(line)
+            return result
+
+        # Step 2: Wait for 30 seconds while the device is idle
+        wait_duration = 30
+        line = f"[STEP] Device is now idle. Waiting for {wait_duration} seconds."
+        LOGGER.result(line)
+        logs.append(line)
+        countdown("Idle log collection", wait_duration)
+
+        # Step 3: Stop log collection
+        line = "[STEP] Stopping system log collection."
+        LOGGER.result(line)
+        logs.append(line)
+        execute_cmd_and_log(tester, device_id, "system/logs/stop-collection", "{}", logs, result)
+
+        # Step 4: Manual verification of logs
+        line = "[STEP] Manual action required: Please retrieve and inspect the collected system logs."
+        LOGGER.result(line)
+        logs.append(line)
+        logs_are_valid = yes_or_no(result, logs, "Are the logs in the correct format and complete for the idle period?")
+        
+        if logs_are_valid:
+            result.test_result = "PASS"
+            line = "[RESULT] PASS — User confirmed the logs are valid and complete."
+        else:
+            result.test_result = "FAILED"
+            line = "[RESULT] FAILED — User reported the logs are incorrect or incomplete."
+        
+        LOGGER.result(line)
+        logs.append(line)
+
+    except UnsupportedOperationError as e:
+        result.test_result = "OPTIONAL_FAILED"
+        line = f"[RESULT] OPTIONAL_FAILED — Operation '{e.topic}' is not supported."
+        LOGGER.result(line)
+        logs.append(line)
+
+    except Exception as e:
+        result.test_result = "SKIPPED"
+        line = f"[RESULT] SKIPPED — An unexpected error occurred: {e}"
+        LOGGER.result(line)
+        logs.append(line)
+
+    finally:
+        # Final summary log
+        line = (f"[SUMMARY] outcome={result.test_result}, logs_are_valid={logs_are_valid}, "
+                f"test_id={test_id}, device={device_id}")
+        LOGGER.result(line)
+        logs.append(line)
+
+    return result
+
+def run_channel_switch_log_check(dab_topic, test_category, test_name, tester, device_id):
+    """
+    Verifies that system logs are collected correctly during rapid TV channel switching.
+    This is a manual verification test.
+    """
+    test_id = to_test_id(f"{dab_topic}/{test_category}")
+    logs = []
+    result = TestResult(test_id, device_id, "system/logs/start-collection", "{}", "UNKNOWN", "", logs)
+    # Variable for the final summary log
+    logs_are_valid = "N/A"
+
+    try:
+        # Header and description
+        for line in (
+            f"[TEST] Rapid Channel Switch Log Verification (Manual) — {test_name} (test_id={test_id}, device={device_id})",
+            "[DESC] Goal: Start log collection, rapidly switch TV channels, stop collection, and manually verify the logs.",
+            "[DESC] Required ops: system/logs/start-collection, system/logs/stop-collection.",
+            "[DESC] Pass criteria: User confirmation that all channel switching events are in the logs.",
+        ):
+            LOGGER.result(line)
+            logs.append(line)
+
+        # Capability gate for all required DAB operations
+        required_ops = "ops: system/logs/start-collection, system/logs/stop-collection"
+        if not need(tester, device_id, required_ops, result, logs):
+            return result
+
+        # Step 1: Start log collection
+        line = "[STEP] Starting system log collection."
+        LOGGER.result(line)
+        logs.append(line)
+        rc, response = execute_cmd_and_log(tester, device_id, "system/logs/start-collection", "{}", logs, result)
+        if dab_status_from(response, rc) != 200:
+            result.test_result = "FAILED"
+            line = "[RESULT] FAILED — The 'system/logs/start-collection' command failed."
+            LOGGER.result(line)
+            logs.append(line)
+            return result
+
+        # Step 2: Manually switch channels for 5 minutes
+        wait_duration = 300 # 5 minutes
+        line = f"[STEP] Manual Action Required: Please rapidly switch TV channels for the next {wait_duration / 60} minutes."
+        LOGGER.result(line)
+        logs.append(line)
+        countdown("Channel switching period", wait_duration)
+
+        # Step 3: Stop log collection
+        line = "[STEP] Stopping system log collection."
+        LOGGER.result(line)
+        logs.append(line)
+        execute_cmd_and_log(tester, device_id, "system/logs/stop-collection", "{}", logs, result)
+
+        # Step 4: Manual verification of logs
+        line = "[STEP] Manual action required: Please retrieve and inspect the collected system logs."
+        LOGGER.result(line)
+        logs.append(line)
+        logs_are_valid = yes_or_no(result, logs, "Do the logs contain entries for each channel switch and related system events?")
+        
+        if logs_are_valid:
+            result.test_result = "PASS"
+            line = "[RESULT] PASS — User confirmed the channel switch logs are valid and complete."
+        else:
+            result.test_result = "FAILED"
+            line = "[RESULT] FAILED — User reported the logs are incorrect or incomplete."
+        
+        LOGGER.result(line)
+        logs.append(line)
+
+    except UnsupportedOperationError as e:
+        result.test_result = "OPTIONAL_FAILED"
+        line = f"[RESULT] OPTIONAL_FAILED — Operation '{e.topic}' is not supported."
+        LOGGER.result(line)
+        logs.append(line)
+
+    except Exception as e:
+        result.test_result = "SKIPPED"
+        line = f"[RESULT] SKIPPED — An unexpected error occurred: {e}"
+        LOGGER.result(line)
+        logs.append(line)
+
+    finally:
+        # Final summary log
+        line = (f"[SUMMARY] outcome={result.test_result}, logs_are_valid={logs_are_valid}, "
+                f"test_id={test_id}, device={device_id}")
+        LOGGER.result(line)
+        logs.append(line)
+
+    return result
+
+
+def run_app_switch_log_check(dab_topic, test_category, test_name, tester, device_id):
+    """
+    Verifies that system logs are collected correctly during an app switch.
+    This is a manual verification test.
+    """
+    test_id = to_test_id(f"{dab_topic}/{test_category}")
+    logs = []
+    result = TestResult(test_id, device_id, "system/logs/start-collection", "{}", "UNKNOWN", "", logs)
+    # Variable for the final summary log
+    logs_are_valid = "N/A"
+    app1_id = config.apps.get("youtube", "YouTube")
+    app2_id = config.apps.get("prime_video", "Prime Video")
+
+
+    try:
+        # Header and description
+        for line in (
+            f"[TEST] App Switch Log Verification (Manual) — {test_name} (test_id={test_id}, device={device_id})",
+            f"[DESC] Goal: Start logs, launch '{app1_id}', switch to '{app2_id}', stop logs, and manually verify.",
+            "[DESC] Required ops: system/logs/start-collection, system/logs/stop-collection, applications/launch.",
+            "[DESC] Pass criteria: User confirmation that all app activities are in the logs.",
+        ):
+            LOGGER.result(line)
+            logs.append(line)
+
+        # Capability gate for all required DAB operations
+        required_ops = "ops: system/logs/start-collection, system/logs/stop-collection, applications/launch"
+        if not need(tester, device_id, required_ops, result, logs):
+            return result
+
+        # Step 1: Start log collection
+        line = "[STEP] Starting system log collection."
+        LOGGER.result(line)
+        logs.append(line)
+        rc, response = execute_cmd_and_log(tester, device_id, "system/logs/start-collection", "{}", logs, result)
+        if dab_status_from(response, rc) != 200:
+            result.test_result = "FAILED"
+            line = "[RESULT] FAILED — The 'system/logs/start-collection' command failed."
+            LOGGER.result(line)
+            logs.append(line)
+            return result
+
+        # Step 2: Launch the first app
+        line = f"[STEP] Launching first app: '{app1_id}'."
+        LOGGER.result(line)
+        logs.append(line)
+        execute_cmd_and_log(tester, device_id, "applications/launch", json.dumps({"appId": app1_id}), logs)
+        line = f"[WAIT] Waiting {APP_LAUNCH_WAIT}s for '{app1_id}' to open and perform activity."
+        LOGGER.info(line)
+        logs.append(line)
+        time.sleep(APP_LAUNCH_WAIT)
+
+        # Step 3: Launch the second app to trigger a switch
+        line = f"[STEP] Switching to second app: '{app2_id}'."
+        LOGGER.result(line)
+        logs.append(line)
+        execute_cmd_and_log(tester, device_id, "applications/launch", json.dumps({"appId": app2_id}), logs)
+        line = f"[WAIT] Waiting {APP_LAUNCH_WAIT}s for '{app2_id}' to open and perform activity."
+        LOGGER.info(line)
+        logs.append(line)
+        time.sleep(APP_LAUNCH_WAIT)
+
+        # Step 4: Stop log collection
+        line = "[STEP] Stopping system log collection."
+        LOGGER.result(line)
+        logs.append(line)
+        execute_cmd_and_log(tester, device_id, "system/logs/stop-collection", "{}", logs, result)
+
+        # Step 5: Manual verification of logs
+        line = "[STEP] Manual action required: Please retrieve and inspect the collected system logs."
+        LOGGER.result(line)
+        logs.append(line)
+        logs_are_valid = yes_or_no(result, logs, f"Do the logs contain entries for both '{app1_id}' and '{app2_id}' activities?")
+        
+        if logs_are_valid:
+            result.test_result = "PASS"
+            line = "[RESULT] PASS — User confirmed the app switch logs are valid and complete."
+        else:
+            result.test_result = "FAILED"
+            line = "[RESULT] FAILED — User reported the logs are incorrect or incomplete."
+        
+        LOGGER.result(line)
+        logs.append(line)
+
+    except UnsupportedOperationError as e:
+        result.test_result = "OPTIONAL_FAILED"
+        line = f"[RESULT] OPTIONAL_FAILED — Operation '{e.topic}' is not supported."
+        LOGGER.result(line)
+        logs.append(line)
+
+    except Exception as e:
+        result.test_result = "SKIPPED"
+        line = f"[RESULT] SKIPPED — An unexpected error occurred: {e}"
+        LOGGER.result(line)
+        logs.append(line)
+
+    finally:
+        # Final summary log
+        line = (f"[SUMMARY] outcome={result.test_result}, logs_are_valid={logs_are_valid}, "
+                f"test_id={test_id}, device={device_id}")
+        LOGGER.result(line)
+        logs.append(line)
+
+    return result
+
+def run_clear_data_preinstalled_app_check(dab_topic, test_category, test_name, tester, device_id):
+    """
+    Verifies that 'applications/clear-data' works on a non-removable, pre-installed app.
+    This is a manual verification test.
+    """
+    test_id = to_test_id(f"{dab_topic}/{test_category}")
+    logs = []
+    result = TestResult(test_id, device_id, "applications/clear-data", "{}", "UNKNOWN", "", logs)
+    app_id = "N/A"
+    clear_status = "N/A"
+    user_validated_reset = "N/A"
+
+    try:
+        # Header and description
+        for line in (
+            f"[TEST] Clear Data for Pre-installed App (Manual) — {test_name} (test_id={test_id}, device={device_id})",
+            "[DESC] Goal: Clear all data for a non-removable, pre-installed app and manually verify it was reset.",
+            "[DESC] Required ops: applications/list, applications/launch, applications/clear-data.",
+            "[DESC] Pass criteria: User confirmation that the app was reset to its initial state.",
+        ):
+            LOGGER.result(line)
+            logs.append(line)
+
+        # Capability gate
+        required_ops = "ops: applications/list, applications/launch, applications/clear-data"
+        if not need(tester, device_id, required_ops, result, logs):
+            return result
+        
+        # Step 1: List and select a non-removable, pre-installed app
+        line = "[STEP] Listing applications for manual selection."
+        LOGGER.result(line)
+        logs.append(line)
+        _, response = execute_cmd_and_log(tester, device_id, "applications/list", "{}", logs)
+        apps = json.loads(response).get("applications", [])
+        app_id_list = [app.get("appId") for app in apps]
+        
+        line = "Please select one NON-REMovable, PRE-INSTALLED app from the list:"
+        LOGGER.prompt(line)
+        logs.append(line)
+        index = select_input(result, logs, app_id_list)
+        if index == 0:
+            result.test_result = "OPTIONAL_FAILED"
+            line = "[RESULT] OPTIONAL_FAILED — No suitable pre-installed app was selected."
+            LOGGER.result(line)
+            logs.append(line)
+            return result
+        
+        app_id = app_id_list[index - 1]
+        logs.append(f"[INFO] User selected app: {app_id}")
+
+        # Step 2: Launch the app to ensure it has local data
+        line = f"[STEP] Launching '{app_id}' to ensure it has local data."
+        LOGGER.result(line)
+        logs.append(line)
+        execute_cmd_and_log(tester, device_id, "applications/launch", json.dumps({"appId": app_id}), logs)
+        time.sleep(APP_LAUNCH_WAIT)
+
+        # Step 3: Clear the app's data
+        line = f"[STEP] Clearing data for '{app_id}'."
+        LOGGER.result(line)
+        logs.append(line)
+        rc, response = execute_cmd_and_log(tester, device_id, "applications/clear-data", json.dumps({"appId": app_id}), logs)
+        clear_status = dab_status_from(response, rc)
+
+        if clear_status != 200:
+            result.test_result = "FAILED"
+            line = f"[RESULT] FAILED — 'clear-data' command failed with status {clear_status}."
+            LOGGER.result(line)
+            logs.append(line)
+            return result
+        
+        time.sleep(APP_CLEAR_DATA_WAIT)
+
+        # Step 4: Relaunch the app for verification
+        line = f"[STEP] Relaunching '{app_id}' to verify it has been reset."
+        LOGGER.result(line)
+        logs.append(line)
+        execute_cmd_and_log(tester, device_id, "applications/launch", json.dumps({"appId": app_id}), logs)
+        time.sleep(APP_LAUNCH_WAIT)
+        
+        # Step 5: Manual verification
+        user_validated_reset = yes_or_no(result, logs, "Did the application start up in its initial, first-run state (e.g., asking for login)?")
+        if user_validated_reset:
+            result.test_result = "PASS"
+            line = "[RESULT] PASS — User confirmed the app was reset to its initial state."
+        else:
+            result.test_result = "FAILED"
+            line = "[RESULT] FAILED — User reported the app was not reset."
+        
+        LOGGER.result(line)
+        logs.append(line)
+
+    except UnsupportedOperationError as e:
+        result.test_result = "OPTIONAL_FAILED"
+        line = f"[RESULT] OPTIONAL_FAILED — Operation '{e.topic}' is not supported."
+        LOGGER.result(line)
+        logs.append(line)
+
+    except Exception as e:
+        result.test_result = "SKIPPED"
+        line = f"[RESULT] SKIPPED — An unexpected error occurred: {e}"
+        LOGGER.result(line)
+        logs.append(line)
+
+    finally:
+        # Final summary log
+        line = (f"[SUMMARY] outcome={result.test_result}, cleared_app={app_id}, clear_status={clear_status}, "
+                f"user_validated_reset={user_validated_reset}, test_id={test_id}, device={device_id}")
+        LOGGER.result(line)
+        logs.append(line)
+
+    return result
+
+def run_install_region_specific_app_check(dab_topic, test_category, test_name, tester, device_id):
+    """
+    Verifies that a region-specific app can be installed and shows correct localization.
+    This is a manual verification test.
+    """
+    test_id = to_test_id(f"{dab_topic}/{test_category}")
+    app_id = "localApp963" # Example App ID for a region-specific app
+    logs = []
+    result = TestResult(test_id, device_id, "applications/install-from-app-store", "{}", "UNKNOWN", "", logs)
+    install_status = "N/A"
+    user_validated_localization = "N/A"
+
+    try:
+        # Header and description
+        for line in (
+            f"[TEST] Install Region-Specific App (Manual) — {test_name} (test_id={test_id}, device={device_id})",
+            "[DESC] Goal: Install a region-specific app and manually verify its localization.",
+            "[DESC] Required ops: applications/install-from-app-store, applications/launch, applications/uninstall (for cleanup).",
+            "[DESC] Pass criteria: User confirmation that the app installs and shows correct localization.",
+        ):
+            LOGGER.result(line)
+            logs.append(line)
+
+        # Capability gate
+        required_ops = "ops: applications/install-from-app-store, applications/launch, applications/uninstall"
+        if not need(tester, device_id, required_ops, result, logs):
+            return result
+        
+        # Step 1: Manually set device region
+        line = "[STEP] Manual action required: Please set the device's region/locale to a supported one for the test app (e.g., 'de-DE')."
+        LOGGER.result(line)
+        logs.append(line)
+        if not yes_or_no(result, logs, "Is the device's region set correctly for the test?"):
+            result.test_result = "SKIPPED"
+            line = "[RESULT] SKIPPED — Precondition failed: device region not set."
+            LOGGER.result(line)
+            logs.append(line)
+            return result
+        
+        # Step 2: Install the region-specific app
+        line = f"[STEP] Installing region-specific app '{app_id}' from the app store."
+        LOGGER.result(line)
+        logs.append(line)
+        payload = json.dumps({"appId": app_id})
+        rc, response = execute_cmd_and_log(tester, device_id, "applications/install-from-app-store", payload, logs, result)
+        install_status = dab_status_from(response, rc)
+        
+        if install_status != 200:
+            result.test_result = "FAILED"
+            line = f"[RESULT] FAILED — App install failed with status {install_status}."
+            LOGGER.result(line)
+            logs.append(line)
+            return result
+        
+        line = f"[WAIT] Waiting {APP_UNINSTALL_WAIT}s for installation to finalize." # Re-using a reasonable wait time
+        LOGGER.info(line)
+        logs.append(line)
+        time.sleep(APP_UNINSTALL_WAIT)
+
+        # Step 3: Launch the app
+        line = f"[STEP] Launching '{app_id}' to verify localization."
+        LOGGER.result(line)
+        logs.append(line)
+        execute_cmd_and_log(tester, device_id, "applications/launch", payload, logs)
+        time.sleep(APP_LAUNCH_WAIT)
+
+        # Step 4: Manual verification
+        user_validated_localization = yes_or_no(result, logs, "Does the app show the correct language, content, or features for the region you set?")
+        if user_validated_localization:
+            result.test_result = "PASS"
+            line = "[RESULT] PASS — User confirmed the app shows correct localization."
+        else:
+            result.test_result = "FAILED"
+            line = "[RESULT] FAILED — User reported incorrect app localization."
+        
+        LOGGER.result(line)
+        logs.append(line)
+
+    except UnsupportedOperationError as e:
+        result.test_result = "OPTIONAL_FAILED"
+        line = f"[RESULT] OPTIONAL_FAILED — Operation '{e.topic}' is not supported."
+        LOGGER.result(line)
+        logs.append(line)
+
+    except Exception as e:
+        result.test_result = "SKIPPED"
+        line = f"[RESULT] SKIPPED — An unexpected error occurred: {e}"
+        LOGGER.result(line)
+        logs.append(line)
+
+    finally:
+        # Cleanup Step: Uninstall the app
+        try:
+            line = f"[CLEANUP] Uninstalling '{app_id}'."
+            LOGGER.info(line)
+            logs.append(line)
+            execute_cmd_and_log(tester, device_id, "applications/uninstall", json.dumps({"appId": app_id}), logs)
+        except Exception as e:
+            line = f"[CLEANUP] WARNING: Failed to uninstall app '{app_id}': {e}"
+            LOGGER.warn(line)
+            logs.append(line)
+
+        # Final summary log
+        line = (f"[SUMMARY] outcome={result.test_result}, install_status={install_status}, "
+                f"user_validated_localization={user_validated_localization}, test_id={test_id}, device={device_id}")
+        LOGGER.result(line)
+        logs.append(line)
+
+    return result
+
+def run_update_installed_app_check(dab_topic, test_category, test_name, tester, device_id):
+    """
+    Verifies that an already installed application can be updated to a newer version.
+    This is a manual verification test.
+    """
+    test_id = to_test_id(f"{dab_topic}/{test_category}")
+    app_id = "updatableApp123" # Example App ID for an app that has an older version
+    logs = []
+    result = TestResult(test_id, device_id, "applications/install-from-app-store", "{}", "UNKNOWN", "", logs)
+    update_status = "N/A"
+    user_validated_update = "N/A"
+
+    try:
+        # Header and description
+        for line in (
+            f"[TEST] Update Installed App (Manual) — {test_name} (test_id={test_id}, device={device_id})",
+            "[DESC] Goal: Manually install an old version of an app, then use DAB to update it and verify success.",
+            "[DESC] Required ops: applications/install-from-app-store, applications/launch, applications/uninstall (for cleanup).",
+            "[DESC] Pass criteria: User confirmation that the app was successfully updated to a newer version.",
+        ):
+            LOGGER.result(line)
+            logs.append(line)
+
+        # Capability gate
+        required_ops = "ops: applications/install-from-app-store, applications/launch, applications/uninstall"
+        if not need(tester, device_id, required_ops, result, logs):
+            return result
+        
+        # Step 1: Manually install an older version of the app
+        line = f"[STEP] Manual action required: Please ensure an OLDER version of the app '{app_id}' is installed."
+        LOGGER.result(line)
+        logs.append(line)
+        if not yes_or_no(result, logs, "Is an older version of the app installed and ready for an update?"):
+            result.test_result = "SKIPPED"
+            line = "[RESULT] SKIPPED — Precondition failed: an older version of the app was not installed."
+            LOGGER.result(line)
+            logs.append(line)
+            return result
+        
+        # Step 2: Trigger the update from the app store
+        line = f"[STEP] Triggering update for '{app_id}' via 'install-from-app-store'."
+        LOGGER.result(line)
+        logs.append(line)
+        payload = json.dumps({"appId": app_id})
+        rc, response = execute_cmd_and_log(tester, device_id, "applications/install-from-app-store", payload, logs, result)
+        update_status = dab_status_from(response, rc)
+        
+        if update_status != 200:
+            result.test_result = "FAILED"
+            line = f"[RESULT] FAILED — App update command failed with status {update_status}."
+            LOGGER.result(line)
+            logs.append(line)
+            return result
+        
+        line = f"[WAIT] Waiting {APP_UNINSTALL_WAIT * 2}s for the update to download and install."
+        LOGGER.info(line)
+        logs.append(line)
+        time.sleep(APP_UNINSTALL_WAIT * 2)
+
+        # Step 3: Launch the app to check the new version
+        line = f"[STEP] Launching '{app_id}' to verify the update."
+        LOGGER.result(line)
+        logs.append(line)
+        execute_cmd_and_log(tester, device_id, "applications/launch", payload, logs)
+        time.sleep(APP_LAUNCH_WAIT)
+
+        # Step 4: Manual verification
+        user_validated_update = yes_or_no(result, logs, "Has the app been successfully updated to the newer version?")
+        if user_validated_update:
+            result.test_result = "PASS"
+            line = "[RESULT] PASS — User confirmed the app was successfully updated."
+        else:
+            result.test_result = "FAILED"
+            line = "[RESULT] FAILED — User reported the app was not updated."
+        
+        LOGGER.result(line)
+        logs.append(line)
+
+    except UnsupportedOperationError as e:
+        result.test_result = "OPTIONAL_FAILED"
+        line = f"[RESULT] OPTIONAL_FAILED — Operation '{e.topic}' is not supported."
+        LOGGER.result(line)
+        logs.append(line)
+
+    except Exception as e:
+        result.test_result = "SKIPPED"
+        line = f"[RESULT] SKIPPED — An unexpected error occurred: {e}"
+        LOGGER.result(line)
+        logs.append(line)
+
+    finally:
+        # Cleanup Step: Uninstall the app
+        try:
+            line = f"[CLEANUP] Uninstalling '{app_id}'."
+            LOGGER.info(line)
+            logs.append(line)
+            execute_cmd_and_log(tester, device_id, "applications/uninstall", json.dumps({"appId": app_id}), logs)
+        except Exception as e:
+            line = f"[CLEANUP] WARNING: Failed to uninstall app '{app_id}': {e}"
+            LOGGER.warn(line)
+            logs.append(line)
+
+        # Final summary log
+        line = (f"[SUMMARY] outcome={result.test_result}, update_status={update_status}, "
+                f"user_validated_update={user_validated_update}, test_id={test_id}, device={device_id}")
+        LOGGER.result(line)
+        logs.append(line)
+
+    return result
+
+# === Test 38: Log Collection Check ===
+def run_logs_collection_check(dab_topic, test_category, test_name, tester, device_id):
+    """
+    Validates that logs can be collected successfully.
+    """
+
+    test_id = to_test_id(f"{dab_topic}/{test_category}")
+    logs = []
+    result = TestResult(test_id, device_id, "system/logs/start-collection", json.dumps({}), "UNKNOWN", "", logs)
+
+    try:
+        # Header and description
+        for line in (
             f"[TEST] Log Collection Check — {test_name} (test_id={test_id}, device={device_id})",
             "[DESC] Goal: Validates that logs can be collected successfully.",
             "[DESC] Required operations: system/logs/start-collection, system/logs/stop-collection.",
             "[DESC] Pass criteria: Logs has been collected and include the folder categories follow DAB spec requirement.",
-=======
-            f"[TEST] Voice Activity Log Collection Check (Manual) — {test_name} (test_id={test_id}, device={device_id})",
-            "[DESC] Goal: Start log collection, send a voice command, stop collection, and manually verify the logs.",
-            "[DESC] Required ops: system/logs/start-collection, voice/send-text, system/logs/stop-collection.",
-            "[DESC] Pass criteria: User confirmation that the voice command appears in the collected system logs.",
->>>>>>> f583cc12
         ):
             LOGGER.result(line)
             logs.append(line)
 
-<<<<<<< HEAD
         # Capability gate
         if not need(tester, device_id, "ops: system/logs/start-collection, system/logs/stop-collection", result, logs):
             return result
@@ -5537,38 +6233,10 @@
         if dab_status_from(response, rc) != 200:
             result.test_result = "FAILED"
             line = f"[RESULT] FAILED — Could not start logs collection."
-=======
-        # Capability gate for all required DAB operations
-        required_ops = "ops: system/logs/start-collection, voice/send-text, system/logs/stop-collection"
-        if not need(tester, device_id, required_ops, result, logs):
-            return result
-
-        # Precondition: Manually verify that the device supports a voice assistant
-        line = "[STEP] Manual check required: Checking for Voice Assistant support."
-        LOGGER.result(line)
-        logs.append(line)
-        supports_voice = yes_or_no(result, logs, "Does this device support a Voice Assistant feature?")
-        if not supports_voice:
-            result.test_result = "OPTIONAL_FAILED"
-            line = "[RESULT] OPTIONAL_FAILED — Test skipped because the device does not support a voice assistant."
-            LOGGER.result(line)
-            logs.append(line)
-            return result
-
-        # Step 1: Start log collection
-        line = "[STEP] Starting system log collection."
-        LOGGER.result(line)
-        logs.append(line)
-        rc, response = execute_cmd_and_log(tester, device_id, "system/logs/start-collection", "{}", logs, result)
-        if dab_status_from(response, rc) != 200:
-            result.test_result = "FAILED"
-            line = "[RESULT] FAILED — The 'system/logs/start-collection' command failed."
->>>>>>> f583cc12
-            LOGGER.result(line)
-            logs.append(line)
-            return result
-
-<<<<<<< HEAD
+            LOGGER.result(line)
+            logs.append(line)
+            return result
+
         # Step 2: Waiting for 120 seconds to collect logs.
         log_collection_timeout = 120
         line = f"[STEP] Waiting for {log_collection_timeout} seconds to collect logs."
@@ -5626,91 +6294,18 @@
     test_id = to_test_id(f"{dab_topic}/{test_category}")
     logs = []
     result = TestResult(test_id, device_id, "system/logs/start-collection", json.dumps({}), "UNKNOWN", "", logs)
-=======
-        # Step 2: Send a voice command
-        voice_command = "Open YouTube"
-        payload_voice = json.dumps({"requestText": voice_command})
-        line = f"[STEP] Sending voice command: '{voice_command}'"
-        LOGGER.result(line)
-        logs.append(line)
-        execute_cmd_and_log(tester, device_id, "voice/send-text", payload_voice, logs, result)
-
-        # Allow time for the command to be processed and logged
-        time.sleep(ASSISITANT_WAIT)
-
-        # Step 3: Stop log collection
-        line = "[STEP] Stopping system log collection."
-        LOGGER.result(line)
-        logs.append(line)
-        execute_cmd_and_log(tester, device_id, "system/logs/stop-collection", "{}", logs, result)
-
-        # Step 4: Manual verification of logs
-        line = "[STEP] Manual action required: Please retrieve and inspect the collected system logs."
-        LOGGER.result(line)
-        logs.append(line)
-        logs_contain_voice_activity = yes_or_no(result, logs, f"Do the logs contain entries related to the voice command '{voice_command}'?")
-        
-        if logs_contain_voice_activity:
-            result.test_result = "PASS"
-            line = "[RESULT] PASS — User confirmed voice activity was present in the system logs."
-        else:
-            result.test_result = "FAILED"
-            line = "[RESULT] FAILED — User reported no voice activity was found in the system logs."
-        
-        LOGGER.result(line)
-        logs.append(line)
-
-    except UnsupportedOperationError as e:
-        result.test_result = "OPTIONAL_FAILED"
-        line = f"[RESULT] OPTIONAL_FAILED — Operation '{e.topic}' is not supported."
-        LOGGER.result(line)
-        logs.append(line)
-
-    except Exception as e:
-        result.test_result = "SKIPPED"
-        line = f"[RESULT] SKIPPED — An unexpected error occurred: {e}"
-        LOGGER.result(line)
-        logs.append(line)
-
-    finally:
-        # Final summary log
-        line = (f"[SUMMARY] outcome={result.test_result}, supports_voice={supports_voice}, "
-                f"logs_contain_voice_activity={logs_contain_voice_activity}, test_id={test_id}, device={device_id}")
-        LOGGER.result(line)
-        logs.append(line)
-
-    return result
-
-def run_idle_log_collection_check(dab_topic, test_category, test_name, tester, device_id):
-    """
-    Verifies that system logs are collected correctly during an idle period. This is a manual verification test.
-    """
-    test_id = to_test_id(f"{dab_topic}/{test_category}")
-    logs = []
-    result = TestResult(test_id, device_id, "system/logs/start-collection", "{}", "UNKNOWN", "", logs)
-    # Variable for the final summary log
-    logs_are_valid = "N/A"
->>>>>>> f583cc12
 
     try:
         # Header and description
         for line in (
-<<<<<<< HEAD
             f"[TEST] Log Collection For Major System Services Check — {test_name} (test_id={test_id}, device={device_id})",
             "[DESC] Goal: Validates that logs can be collected successfully after major system services active.",
             "[DESC] Required operations: system/logs/start-collection, system/logs/stop-collection.",
             "[DESC] Pass criteria: Logs has been collected and include major system services active.",
-=======
-            f"[TEST] Idle Log Collection and Verification (Manual) — {test_name} (test_id={test_id}, device={device_id})",
-            "[DESC] Goal: Start log collection, wait 30 seconds while the device is idle, stop collection, and manually verify the logs.",
-            "[DESC] Required ops: system/logs/start-collection, system/logs/stop-collection.",
-            "[DESC] Pass criteria: User confirmation that the logs are returned in the correct format and appear complete.",
->>>>>>> f583cc12
         ):
             LOGGER.result(line)
             logs.append(line)
 
-<<<<<<< HEAD
         # Capability gate
         if not need(tester, device_id, "ops: system/logs/start-collection, system/logs/stop-collection", result, logs):
             return result
@@ -5725,26 +6320,10 @@
         if dab_status_from(response, rc) != 200:
             result.test_result = "FAILED"
             line = f"[RESULT] FAILED — Could not start logs collection."
-=======
-        # Capability gate for all required DAB operations
-        required_ops = "ops: system/logs/start-collection, system/logs/stop-collection"
-        if not need(tester, device_id, required_ops, result, logs):
-            return result
-
-        # Step 1: Start log collection
-        line = "[STEP] Starting system log collection."
-        LOGGER.result(line)
-        logs.append(line)
-        rc, response = execute_cmd_and_log(tester, device_id, "system/logs/start-collection", "{}", logs, result)
-        if dab_status_from(response, rc) != 200:
-            result.test_result = "FAILED"
-            line = "[RESULT] FAILED — The 'system/logs/start-collection' command failed."
->>>>>>> f583cc12
-            LOGGER.result(line)
-            logs.append(line)
-            return result
-
-<<<<<<< HEAD
+            LOGGER.result(line)
+            logs.append(line)
+            return result
+
         # Step 2: Trigger activity of major system services.
         line = f"[STEP] Trigger activity of major system services."
         LOGGER.result(line)
@@ -5826,88 +6405,18 @@
     logs = []
     appId = config.apps.get("youtube", "YouTube")
     result = TestResult(test_id, device_id, "system/logs/start-collection", json.dumps({}), "UNKNOWN", "", logs)
-=======
-        # Step 2: Wait for 30 seconds while the device is idle
-        wait_duration = 30
-        line = f"[STEP] Device is now idle. Waiting for {wait_duration} seconds."
-        LOGGER.result(line)
-        logs.append(line)
-        countdown("Idle log collection", wait_duration)
-
-        # Step 3: Stop log collection
-        line = "[STEP] Stopping system log collection."
-        LOGGER.result(line)
-        logs.append(line)
-        execute_cmd_and_log(tester, device_id, "system/logs/stop-collection", "{}", logs, result)
-
-        # Step 4: Manual verification of logs
-        line = "[STEP] Manual action required: Please retrieve and inspect the collected system logs."
-        LOGGER.result(line)
-        logs.append(line)
-        logs_are_valid = yes_or_no(result, logs, "Are the logs in the correct format and complete for the idle period?")
-        
-        if logs_are_valid:
-            result.test_result = "PASS"
-            line = "[RESULT] PASS — User confirmed the logs are valid and complete."
-        else:
-            result.test_result = "FAILED"
-            line = "[RESULT] FAILED — User reported the logs are incorrect or incomplete."
-        
-        LOGGER.result(line)
-        logs.append(line)
-
-    except UnsupportedOperationError as e:
-        result.test_result = "OPTIONAL_FAILED"
-        line = f"[RESULT] OPTIONAL_FAILED — Operation '{e.topic}' is not supported."
-        LOGGER.result(line)
-        logs.append(line)
-
-    except Exception as e:
-        result.test_result = "SKIPPED"
-        line = f"[RESULT] SKIPPED — An unexpected error occurred: {e}"
-        LOGGER.result(line)
-        logs.append(line)
-
-    finally:
-        # Final summary log
-        line = (f"[SUMMARY] outcome={result.test_result}, logs_are_valid={logs_are_valid}, "
-                f"test_id={test_id}, device={device_id}")
-        LOGGER.result(line)
-        logs.append(line)
-
-    return result
-
-def run_channel_switch_log_check(dab_topic, test_category, test_name, tester, device_id):
-    """
-    Verifies that system logs are collected correctly during rapid TV channel switching.
-    This is a manual verification test.
-    """
-    test_id = to_test_id(f"{dab_topic}/{test_category}")
-    logs = []
-    result = TestResult(test_id, device_id, "system/logs/start-collection", "{}", "UNKNOWN", "", logs)
-    # Variable for the final summary log
-    logs_are_valid = "N/A"
->>>>>>> f583cc12
 
     try:
         # Header and description
         for line in (
-<<<<<<< HEAD
             f"[TEST] Log Collection For an app pause Check — {test_name} (test_id={test_id}, device={device_id})",
             "[DESC] Goal: Validates that logs can be collected successfully after an app pause.",
             "[DESC] Required operations: system/logs/start-collection, applications/launch, applications/exit, applications/get-state, system/logs/stop-collection.",
             "[DESC] Pass criteria: Logs has been collected and include log about app pause.",
-=======
-            f"[TEST] Rapid Channel Switch Log Verification (Manual) — {test_name} (test_id={test_id}, device={device_id})",
-            "[DESC] Goal: Start log collection, rapidly switch TV channels, stop collection, and manually verify the logs.",
-            "[DESC] Required ops: system/logs/start-collection, system/logs/stop-collection.",
-            "[DESC] Pass criteria: User confirmation that all channel switching events are in the logs.",
->>>>>>> f583cc12
         ):
             LOGGER.result(line)
             logs.append(line)
 
-<<<<<<< HEAD
         # Capability gate
         if not need(tester, device_id, "ops: system/logs/start-collection, applications/launch, applications/exit, applications/get-state, system/logs/stop-collection", result, logs):
             return result
@@ -5922,26 +6431,10 @@
         if dab_status_from(response, rc) != 200:
             result.test_result = "FAILED"
             line = f"[RESULT] FAILED — Could not start logs collection."
-=======
-        # Capability gate for all required DAB operations
-        required_ops = "ops: system/logs/start-collection, system/logs/stop-collection"
-        if not need(tester, device_id, required_ops, result, logs):
-            return result
-
-        # Step 1: Start log collection
-        line = "[STEP] Starting system log collection."
-        LOGGER.result(line)
-        logs.append(line)
-        rc, response = execute_cmd_and_log(tester, device_id, "system/logs/start-collection", "{}", logs, result)
-        if dab_status_from(response, rc) != 200:
-            result.test_result = "FAILED"
-            line = "[RESULT] FAILED — The 'system/logs/start-collection' command failed."
->>>>>>> f583cc12
-            LOGGER.result(line)
-            logs.append(line)
-            return result
-
-<<<<<<< HEAD
+            LOGGER.result(line)
+            logs.append(line)
+            return result
+
         # Step 2: Launch an application.
         line = f"[STEP] Launch application '{appId}'."
         LOGGER.result(line)
@@ -6036,92 +6529,18 @@
     logs = []
     appId = config.apps.get("youtube", "YouTube")
     result = TestResult(test_id, device_id, "system/logs/start-collection", json.dumps({}), "UNKNOWN", "", logs)
-=======
-        # Step 2: Manually switch channels for 5 minutes
-        wait_duration = 300 # 5 minutes
-        line = f"[STEP] Manual Action Required: Please rapidly switch TV channels for the next {wait_duration / 60} minutes."
-        LOGGER.result(line)
-        logs.append(line)
-        countdown("Channel switching period", wait_duration)
-
-        # Step 3: Stop log collection
-        line = "[STEP] Stopping system log collection."
-        LOGGER.result(line)
-        logs.append(line)
-        execute_cmd_and_log(tester, device_id, "system/logs/stop-collection", "{}", logs, result)
-
-        # Step 4: Manual verification of logs
-        line = "[STEP] Manual action required: Please retrieve and inspect the collected system logs."
-        LOGGER.result(line)
-        logs.append(line)
-        logs_are_valid = yes_or_no(result, logs, "Do the logs contain entries for each channel switch and related system events?")
-        
-        if logs_are_valid:
-            result.test_result = "PASS"
-            line = "[RESULT] PASS — User confirmed the channel switch logs are valid and complete."
-        else:
-            result.test_result = "FAILED"
-            line = "[RESULT] FAILED — User reported the logs are incorrect or incomplete."
-        
-        LOGGER.result(line)
-        logs.append(line)
-
-    except UnsupportedOperationError as e:
-        result.test_result = "OPTIONAL_FAILED"
-        line = f"[RESULT] OPTIONAL_FAILED — Operation '{e.topic}' is not supported."
-        LOGGER.result(line)
-        logs.append(line)
-
-    except Exception as e:
-        result.test_result = "SKIPPED"
-        line = f"[RESULT] SKIPPED — An unexpected error occurred: {e}"
-        LOGGER.result(line)
-        logs.append(line)
-
-    finally:
-        # Final summary log
-        line = (f"[SUMMARY] outcome={result.test_result}, logs_are_valid={logs_are_valid}, "
-                f"test_id={test_id}, device={device_id}")
-        LOGGER.result(line)
-        logs.append(line)
-
-    return result
-
-
-def run_app_switch_log_check(dab_topic, test_category, test_name, tester, device_id):
-    """
-    Verifies that system logs are collected correctly during an app switch.
-    This is a manual verification test.
-    """
-    test_id = to_test_id(f"{dab_topic}/{test_category}")
-    logs = []
-    result = TestResult(test_id, device_id, "system/logs/start-collection", "{}", "UNKNOWN", "", logs)
-    # Variable for the final summary log
-    logs_are_valid = "N/A"
-    app1_id = config.apps.get("youtube", "YouTube")
-    app2_id = config.apps.get("prime_video", "Prime Video")
-
->>>>>>> f583cc12
 
     try:
         # Header and description
         for line in (
-<<<<<<< HEAD
             f"[TEST] Log Collection While Background App Is Force-Stopped — {test_name} (test_id={test_id}, device={device_id})",
             "[DESC] Goal: Validates that logs can be collected successfully while background app is force-stopped.",
             "[DESC] Required operations: system/logs/start-collection, applications/launch, applications/exit, applications/get-state, system/logs/stop-collection.",
             "[DESC] Pass criteria: Logs collection includes the log about a background app is force-stopped.",
-=======
-            f"[TEST] App Switch Log Verification (Manual) — {test_name} (test_id={test_id}, device={device_id})",
-            f"[DESC] Goal: Start logs, launch '{app1_id}', switch to '{app2_id}', stop logs, and manually verify.",
-            "[DESC] Required ops: system/logs/start-collection, system/logs/stop-collection, applications/launch.",
-            "[DESC] Pass criteria: User confirmation that all app activities are in the logs.",
->>>>>>> f583cc12
         ):
             LOGGER.result(line)
             logs.append(line)
 
-<<<<<<< HEAD
         # Capability gate
         if not need(tester, device_id, "ops: system/logs/start-collection, applications/launch, applications/exit, applications/get-state, system/logs/stop-collection", result, logs):
             return result
@@ -6136,26 +6555,10 @@
         if dab_status_from(response, rc) != 200:
             result.test_result = "FAILED"
             line = f"[RESULT] FAILED — Could not start logs collection."
-=======
-        # Capability gate for all required DAB operations
-        required_ops = "ops: system/logs/start-collection, system/logs/stop-collection, applications/launch"
-        if not need(tester, device_id, required_ops, result, logs):
-            return result
-
-        # Step 1: Start log collection
-        line = "[STEP] Starting system log collection."
-        LOGGER.result(line)
-        logs.append(line)
-        rc, response = execute_cmd_and_log(tester, device_id, "system/logs/start-collection", "{}", logs, result)
-        if dab_status_from(response, rc) != 200:
-            result.test_result = "FAILED"
-            line = "[RESULT] FAILED — The 'system/logs/start-collection' command failed."
->>>>>>> f583cc12
-            LOGGER.result(line)
-            logs.append(line)
-            return result
-
-<<<<<<< HEAD
+            LOGGER.result(line)
+            logs.append(line)
+            return result
+
         # Step 2: Launch an application.
         line = f"[STEP] Launch application '{appId}'."
         LOGGER.result(line)
@@ -6265,103 +6668,19 @@
     logs = []
     appId = config.apps.get("youtube", "YouTube")
     result = TestResult(test_id, device_id, "system/logs/start-collection", json.dumps({}), "UNKNOWN", "", logs)
-=======
-        # Step 2: Launch the first app
-        line = f"[STEP] Launching first app: '{app1_id}'."
-        LOGGER.result(line)
-        logs.append(line)
-        execute_cmd_and_log(tester, device_id, "applications/launch", json.dumps({"appId": app1_id}), logs)
-        line = f"[WAIT] Waiting {APP_LAUNCH_WAIT}s for '{app1_id}' to open and perform activity."
-        LOGGER.info(line)
-        logs.append(line)
-        time.sleep(APP_LAUNCH_WAIT)
-
-        # Step 3: Launch the second app to trigger a switch
-        line = f"[STEP] Switching to second app: '{app2_id}'."
-        LOGGER.result(line)
-        logs.append(line)
-        execute_cmd_and_log(tester, device_id, "applications/launch", json.dumps({"appId": app2_id}), logs)
-        line = f"[WAIT] Waiting {APP_LAUNCH_WAIT}s for '{app2_id}' to open and perform activity."
-        LOGGER.info(line)
-        logs.append(line)
-        time.sleep(APP_LAUNCH_WAIT)
-
-        # Step 4: Stop log collection
-        line = "[STEP] Stopping system log collection."
-        LOGGER.result(line)
-        logs.append(line)
-        execute_cmd_and_log(tester, device_id, "system/logs/stop-collection", "{}", logs, result)
-
-        # Step 5: Manual verification of logs
-        line = "[STEP] Manual action required: Please retrieve and inspect the collected system logs."
-        LOGGER.result(line)
-        logs.append(line)
-        logs_are_valid = yes_or_no(result, logs, f"Do the logs contain entries for both '{app1_id}' and '{app2_id}' activities?")
-        
-        if logs_are_valid:
-            result.test_result = "PASS"
-            line = "[RESULT] PASS — User confirmed the app switch logs are valid and complete."
-        else:
-            result.test_result = "FAILED"
-            line = "[RESULT] FAILED — User reported the logs are incorrect or incomplete."
-        
-        LOGGER.result(line)
-        logs.append(line)
-
-    except UnsupportedOperationError as e:
-        result.test_result = "OPTIONAL_FAILED"
-        line = f"[RESULT] OPTIONAL_FAILED — Operation '{e.topic}' is not supported."
-        LOGGER.result(line)
-        logs.append(line)
-
-    except Exception as e:
-        result.test_result = "SKIPPED"
-        line = f"[RESULT] SKIPPED — An unexpected error occurred: {e}"
-        LOGGER.result(line)
-        logs.append(line)
-
-    finally:
-        # Final summary log
-        line = (f"[SUMMARY] outcome={result.test_result}, logs_are_valid={logs_are_valid}, "
-                f"test_id={test_id}, device={device_id}")
-        LOGGER.result(line)
-        logs.append(line)
-
-    return result
-
-def run_clear_data_preinstalled_app_check(dab_topic, test_category, test_name, tester, device_id):
-    """
-    Verifies that 'applications/clear-data' works on a non-removable, pre-installed app.
-    This is a manual verification test.
-    """
-    test_id = to_test_id(f"{dab_topic}/{test_category}")
-    logs = []
-    result = TestResult(test_id, device_id, "applications/clear-data", "{}", "UNKNOWN", "", logs)
-    app_id = "N/A"
-    clear_status = "N/A"
-    user_validated_reset = "N/A"
->>>>>>> f583cc12
 
     try:
         # Header and description
         for line in (
-<<<<<<< HEAD
             f"[TEST] Log Collection During App Uninstallation Check — {test_name} (test_id={test_id}, device={device_id})",
             "[DESC] Goal: Validates that logs can be collected successfully while app uninstallation.",
             "[DESC] Required operations: system/logs/start-collection, applications/uninstall, system/logs/stop-collection.",
             "[DESC] Pass criteria: Logs has been collected and include app uninstallation logs.",
-=======
-            f"[TEST] Clear Data for Pre-installed App (Manual) — {test_name} (test_id={test_id}, device={device_id})",
-            "[DESC] Goal: Clear all data for a non-removable, pre-installed app and manually verify it was reset.",
-            "[DESC] Required ops: applications/list, applications/launch, applications/clear-data.",
-            "[DESC] Pass criteria: User confirmation that the app was reset to its initial state.",
->>>>>>> f583cc12
         ):
             LOGGER.result(line)
             logs.append(line)
 
         # Capability gate
-<<<<<<< HEAD
         if not need(tester, device_id, "ops: system/logs/start-collection, applications/uninstall, system/logs/stop-collection", result, logs):
             return result
 
@@ -6459,129 +6778,19 @@
     appId = config.apps.get("store_app", "Store_App")  # valid, not-installed appId
     payload_app = json.dumps({"appId": appId})
     result = TestResult(test_id, device_id, "system/logs/start-collection", json.dumps({}), "UNKNOWN", "", logs)
-=======
-        required_ops = "ops: applications/list, applications/launch, applications/clear-data"
-        if not need(tester, device_id, required_ops, result, logs):
-            return result
-        
-        # Step 1: List and select a non-removable, pre-installed app
-        line = "[STEP] Listing applications for manual selection."
-        LOGGER.result(line)
-        logs.append(line)
-        _, response = execute_cmd_and_log(tester, device_id, "applications/list", "{}", logs)
-        apps = json.loads(response).get("applications", [])
-        app_id_list = [app.get("appId") for app in apps]
-        
-        line = "Please select one NON-REMovable, PRE-INSTALLED app from the list:"
-        LOGGER.prompt(line)
-        logs.append(line)
-        index = select_input(result, logs, app_id_list)
-        if index == 0:
-            result.test_result = "OPTIONAL_FAILED"
-            line = "[RESULT] OPTIONAL_FAILED — No suitable pre-installed app was selected."
-            LOGGER.result(line)
-            logs.append(line)
-            return result
-        
-        app_id = app_id_list[index - 1]
-        logs.append(f"[INFO] User selected app: {app_id}")
-
-        # Step 2: Launch the app to ensure it has local data
-        line = f"[STEP] Launching '{app_id}' to ensure it has local data."
-        LOGGER.result(line)
-        logs.append(line)
-        execute_cmd_and_log(tester, device_id, "applications/launch", json.dumps({"appId": app_id}), logs)
-        time.sleep(APP_LAUNCH_WAIT)
-
-        # Step 3: Clear the app's data
-        line = f"[STEP] Clearing data for '{app_id}'."
-        LOGGER.result(line)
-        logs.append(line)
-        rc, response = execute_cmd_and_log(tester, device_id, "applications/clear-data", json.dumps({"appId": app_id}), logs)
-        clear_status = dab_status_from(response, rc)
-
-        if clear_status != 200:
-            result.test_result = "FAILED"
-            line = f"[RESULT] FAILED — 'clear-data' command failed with status {clear_status}."
-            LOGGER.result(line)
-            logs.append(line)
-            return result
-        
-        time.sleep(APP_CLEAR_DATA_WAIT)
-
-        # Step 4: Relaunch the app for verification
-        line = f"[STEP] Relaunching '{app_id}' to verify it has been reset."
-        LOGGER.result(line)
-        logs.append(line)
-        execute_cmd_and_log(tester, device_id, "applications/launch", json.dumps({"appId": app_id}), logs)
-        time.sleep(APP_LAUNCH_WAIT)
-        
-        # Step 5: Manual verification
-        user_validated_reset = yes_or_no(result, logs, "Did the application start up in its initial, first-run state (e.g., asking for login)?")
-        if user_validated_reset:
-            result.test_result = "PASS"
-            line = "[RESULT] PASS — User confirmed the app was reset to its initial state."
-        else:
-            result.test_result = "FAILED"
-            line = "[RESULT] FAILED — User reported the app was not reset."
-        
-        LOGGER.result(line)
-        logs.append(line)
-
-    except UnsupportedOperationError as e:
-        result.test_result = "OPTIONAL_FAILED"
-        line = f"[RESULT] OPTIONAL_FAILED — Operation '{e.topic}' is not supported."
-        LOGGER.result(line)
-        logs.append(line)
-
-    except Exception as e:
-        result.test_result = "SKIPPED"
-        line = f"[RESULT] SKIPPED — An unexpected error occurred: {e}"
-        LOGGER.result(line)
-        logs.append(line)
-
-    finally:
-        # Final summary log
-        line = (f"[SUMMARY] outcome={result.test_result}, cleared_app={app_id}, clear_status={clear_status}, "
-                f"user_validated_reset={user_validated_reset}, test_id={test_id}, device={device_id}")
-        LOGGER.result(line)
-        logs.append(line)
-
-    return result
-
-def run_install_region_specific_app_check(dab_topic, test_category, test_name, tester, device_id):
-    """
-    Verifies that a region-specific app can be installed and shows correct localization.
-    This is a manual verification test.
-    """
-    test_id = to_test_id(f"{dab_topic}/{test_category}")
-    app_id = "localApp963" # Example App ID for a region-specific app
-    logs = []
-    result = TestResult(test_id, device_id, "applications/install-from-app-store", "{}", "UNKNOWN", "", logs)
-    install_status = "N/A"
-    user_validated_localization = "N/A"
->>>>>>> f583cc12
 
     try:
         # Header and description
         for line in (
-<<<<<<< HEAD
             f"[TEST] Log Collection While App install and launch Check — {test_name} (test_id={test_id}, device={device_id})",
             "[DESC] Goal: Validates that logs can be collected successfully while app install and launch.",
             "[DESC] Required operations: system/logs/start-collection, applications/install-from-app-store, applications/launch, system/logs/stop-collection.",
             "[DESC] Pass criteria: Logs has been collected and include app install and launch logs.",
-=======
-            f"[TEST] Install Region-Specific App (Manual) — {test_name} (test_id={test_id}, device={device_id})",
-            "[DESC] Goal: Install a region-specific app and manually verify its localization.",
-            "[DESC] Required ops: applications/install-from-app-store, applications/launch, applications/uninstall (for cleanup).",
-            "[DESC] Pass criteria: User confirmation that the app installs and shows correct localization.",
->>>>>>> f583cc12
         ):
             LOGGER.result(line)
             logs.append(line)
 
         # Capability gate
-<<<<<<< HEAD
         if not need(tester, device_id, "ops: system/logs/start-collection, applications/install-from-app-store, applications/launch, system/logs/stop-collection", result, logs):
             return result
 
@@ -6701,201 +6910,6 @@
         EnforcementManager().delete_logs_collection_files()
         # Print concise final test result status
         print(f"[Result] Test Id: {result.test_id} \n Test Outcome: {result.test_result}\n({'-' * 100})")
-=======
-        required_ops = "ops: applications/install-from-app-store, applications/launch, applications/uninstall"
-        if not need(tester, device_id, required_ops, result, logs):
-            return result
-        
-        # Step 1: Manually set device region
-        line = "[STEP] Manual action required: Please set the device's region/locale to a supported one for the test app (e.g., 'de-DE')."
-        LOGGER.result(line)
-        logs.append(line)
-        if not yes_or_no(result, logs, "Is the device's region set correctly for the test?"):
-            result.test_result = "SKIPPED"
-            line = "[RESULT] SKIPPED — Precondition failed: device region not set."
-            LOGGER.result(line)
-            logs.append(line)
-            return result
-        
-        # Step 2: Install the region-specific app
-        line = f"[STEP] Installing region-specific app '{app_id}' from the app store."
-        LOGGER.result(line)
-        logs.append(line)
-        payload = json.dumps({"appId": app_id})
-        rc, response = execute_cmd_and_log(tester, device_id, "applications/install-from-app-store", payload, logs, result)
-        install_status = dab_status_from(response, rc)
-        
-        if install_status != 200:
-            result.test_result = "FAILED"
-            line = f"[RESULT] FAILED — App install failed with status {install_status}."
-            LOGGER.result(line)
-            logs.append(line)
-            return result
-        
-        line = f"[WAIT] Waiting {APP_UNINSTALL_WAIT}s for installation to finalize." # Re-using a reasonable wait time
-        LOGGER.info(line)
-        logs.append(line)
-        time.sleep(APP_UNINSTALL_WAIT)
-
-        # Step 3: Launch the app
-        line = f"[STEP] Launching '{app_id}' to verify localization."
-        LOGGER.result(line)
-        logs.append(line)
-        execute_cmd_and_log(tester, device_id, "applications/launch", payload, logs)
-        time.sleep(APP_LAUNCH_WAIT)
-
-        # Step 4: Manual verification
-        user_validated_localization = yes_or_no(result, logs, "Does the app show the correct language, content, or features for the region you set?")
-        if user_validated_localization:
-            result.test_result = "PASS"
-            line = "[RESULT] PASS — User confirmed the app shows correct localization."
-        else:
-            result.test_result = "FAILED"
-            line = "[RESULT] FAILED — User reported incorrect app localization."
-        
-        LOGGER.result(line)
-        logs.append(line)
-
-    except UnsupportedOperationError as e:
-        result.test_result = "OPTIONAL_FAILED"
-        line = f"[RESULT] OPTIONAL_FAILED — Operation '{e.topic}' is not supported."
-        LOGGER.result(line)
-        logs.append(line)
-
-    except Exception as e:
-        result.test_result = "SKIPPED"
-        line = f"[RESULT] SKIPPED — An unexpected error occurred: {e}"
-        LOGGER.result(line)
-        logs.append(line)
-
-    finally:
-        # Cleanup Step: Uninstall the app
-        try:
-            line = f"[CLEANUP] Uninstalling '{app_id}'."
-            LOGGER.info(line)
-            logs.append(line)
-            execute_cmd_and_log(tester, device_id, "applications/uninstall", json.dumps({"appId": app_id}), logs)
-        except Exception as e:
-            line = f"[CLEANUP] WARNING: Failed to uninstall app '{app_id}': {e}"
-            LOGGER.warn(line)
-            logs.append(line)
-
-        # Final summary log
-        line = (f"[SUMMARY] outcome={result.test_result}, install_status={install_status}, "
-                f"user_validated_localization={user_validated_localization}, test_id={test_id}, device={device_id}")
-        LOGGER.result(line)
-        logs.append(line)
-
-    return result
-
-def run_update_installed_app_check(dab_topic, test_category, test_name, tester, device_id):
-    """
-    Verifies that an already installed application can be updated to a newer version.
-    This is a manual verification test.
-    """
-    test_id = to_test_id(f"{dab_topic}/{test_category}")
-    app_id = "updatableApp123" # Example App ID for an app that has an older version
-    logs = []
-    result = TestResult(test_id, device_id, "applications/install-from-app-store", "{}", "UNKNOWN", "", logs)
-    update_status = "N/A"
-    user_validated_update = "N/A"
-
-    try:
-        # Header and description
-        for line in (
-            f"[TEST] Update Installed App (Manual) — {test_name} (test_id={test_id}, device={device_id})",
-            "[DESC] Goal: Manually install an old version of an app, then use DAB to update it and verify success.",
-            "[DESC] Required ops: applications/install-from-app-store, applications/launch, applications/uninstall (for cleanup).",
-            "[DESC] Pass criteria: User confirmation that the app was successfully updated to a newer version.",
-        ):
-            LOGGER.result(line)
-            logs.append(line)
-
-        # Capability gate
-        required_ops = "ops: applications/install-from-app-store, applications/launch, applications/uninstall"
-        if not need(tester, device_id, required_ops, result, logs):
-            return result
-        
-        # Step 1: Manually install an older version of the app
-        line = f"[STEP] Manual action required: Please ensure an OLDER version of the app '{app_id}' is installed."
-        LOGGER.result(line)
-        logs.append(line)
-        if not yes_or_no(result, logs, "Is an older version of the app installed and ready for an update?"):
-            result.test_result = "SKIPPED"
-            line = "[RESULT] SKIPPED — Precondition failed: an older version of the app was not installed."
-            LOGGER.result(line)
-            logs.append(line)
-            return result
-        
-        # Step 2: Trigger the update from the app store
-        line = f"[STEP] Triggering update for '{app_id}' via 'install-from-app-store'."
-        LOGGER.result(line)
-        logs.append(line)
-        payload = json.dumps({"appId": app_id})
-        rc, response = execute_cmd_and_log(tester, device_id, "applications/install-from-app-store", payload, logs, result)
-        update_status = dab_status_from(response, rc)
-        
-        if update_status != 200:
-            result.test_result = "FAILED"
-            line = f"[RESULT] FAILED — App update command failed with status {update_status}."
-            LOGGER.result(line)
-            logs.append(line)
-            return result
-        
-        line = f"[WAIT] Waiting {APP_UNINSTALL_WAIT * 2}s for the update to download and install."
-        LOGGER.info(line)
-        logs.append(line)
-        time.sleep(APP_UNINSTALL_WAIT * 2)
-
-        # Step 3: Launch the app to check the new version
-        line = f"[STEP] Launching '{app_id}' to verify the update."
-        LOGGER.result(line)
-        logs.append(line)
-        execute_cmd_and_log(tester, device_id, "applications/launch", payload, logs)
-        time.sleep(APP_LAUNCH_WAIT)
-
-        # Step 4: Manual verification
-        user_validated_update = yes_or_no(result, logs, "Has the app been successfully updated to the newer version?")
-        if user_validated_update:
-            result.test_result = "PASS"
-            line = "[RESULT] PASS — User confirmed the app was successfully updated."
-        else:
-            result.test_result = "FAILED"
-            line = "[RESULT] FAILED — User reported the app was not updated."
-        
-        LOGGER.result(line)
-        logs.append(line)
-
-    except UnsupportedOperationError as e:
-        result.test_result = "OPTIONAL_FAILED"
-        line = f"[RESULT] OPTIONAL_FAILED — Operation '{e.topic}' is not supported."
-        LOGGER.result(line)
-        logs.append(line)
-
-    except Exception as e:
-        result.test_result = "SKIPPED"
-        line = f"[RESULT] SKIPPED — An unexpected error occurred: {e}"
-        LOGGER.result(line)
-        logs.append(line)
-
-    finally:
-        # Cleanup Step: Uninstall the app
-        try:
-            line = f"[CLEANUP] Uninstalling '{app_id}'."
-            LOGGER.info(line)
-            logs.append(line)
-            execute_cmd_and_log(tester, device_id, "applications/uninstall", json.dumps({"appId": app_id}), logs)
-        except Exception as e:
-            line = f"[CLEANUP] WARNING: Failed to uninstall app '{app_id}': {e}"
-            LOGGER.warn(line)
-            logs.append(line)
-
-        # Final summary log
-        line = (f"[SUMMARY] outcome={result.test_result}, update_status={update_status}, "
-                f"user_validated_update={user_validated_update}, test_id={test_id}, device={device_id}")
-        LOGGER.result(line)
-        logs.append(line)
->>>>>>> f583cc12
 
     return result
 
@@ -6951,14 +6965,6 @@
     ("applications/install", "functional", run_install_from_url_then_launch_simple, "InstallFromUrlThenLaunch_Simple", "2.1", False),
     ("applications/clear-data", "functional", run_clear_data_accessibility_settings_reset, "ClearDataAccessibilitySettingsReset", "2.1", False),
     ("applications/clear-data", "functional", run_clear_data_session_reset, "ClearDataSessionReset", "2.1", False),
-<<<<<<< HEAD
-    ("system/logs/start-collection", "functional", run_logs_collection_check, "LogsCollectionCheck", "2.1", False),
-    ("system/logs/start-collection", "functional", run_logs_collection_for_major_system_services_check, "LogsCollectionForMajorSystemServicesCheck", "2.1", False),
-    ("system/logs/start-collection", "functional", run_logs_collection_app_pause_check, "LogsCollectionAppPauseCheck", "2.1", False),
-    ("system/logs/start-collection", "functional", run_logs_collection_app_force_stop_check, "LogsCollectionAppForceStopCheck", "2.1", False),
-    ("system/logs/start-collection", "functional", run_logs_collection_app_uninstall_check, "LogsCollectionAppUninstallCheck", "2.1", False),
-    ("system/logs/start-collection", "functional", run_logs_collection_app_install_and_launch_check, "LogsCollectionAppinstallAndLaunchCheck", "2.1", False),
-=======
     ("system/logs/start-collection", "functional", run_voice_log_collection_check, "VoiceAssistantLogsCollection", "2.1", False),
     ("system/logs/start-collection", "functional", run_idle_log_collection_check, "IdleLogCollectionCheck", "2.1", False),
     ("system/settings/set", "functional", run_personalized_ads_manual_check, "PersonalizedAdsDisplayCheck", "2.1", False),
@@ -6967,5 +6973,10 @@
     ("applications/clear-data", "functional", run_clear_data_preinstalled_app_check, "ClearDataPreinstalledAppCheck", "2.1", False),
     ("applications/install-from-app-store", "functional", run_install_region_specific_app_check, "InstallRegionSpecificAppCheck", "2.1", False),
     ("applications/install-from-app-store", "functional", run_update_installed_app_check, "UpdateInstalledAppCheck", "2.1", False),
->>>>>>> f583cc12
+    ("system/logs/start-collection", "functional", run_logs_collection_check, "LogsCollectionCheck", "2.1", False),
+    ("system/logs/start-collection", "functional", run_logs_collection_for_major_system_services_check, "LogsCollectionForMajorSystemServicesCheck", "2.1", False),
+    ("system/logs/start-collection", "functional", run_logs_collection_app_pause_check, "LogsCollectionAppPauseCheck", "2.1", False),
+    ("system/logs/start-collection", "functional", run_logs_collection_app_force_stop_check, "LogsCollectionAppForceStopCheck", "2.1", False),
+    ("system/logs/start-collection", "functional", run_logs_collection_app_uninstall_check, "LogsCollectionAppUninstallCheck", "2.1", False),
+    ("system/logs/start-collection", "functional", run_logs_collection_app_install_and_launch_check, "LogsCollectionAppinstallAndLaunchCheck", "2.1", False),
 ]